/* Copyright 2012 Mozilla Foundation
 *
 * Licensed under the Apache License, Version 2.0 (the "License");
 * you may not use this file except in compliance with the License.
 * You may obtain a copy of the License at
 *
 *     http://www.apache.org/licenses/LICENSE-2.0
 *
 * Unless required by applicable law or agreed to in writing, software
 * distributed under the License is distributed on an "AS IS" BASIS,
 * WITHOUT WARRANTIES OR CONDITIONS OF ANY KIND, either express or implied.
 * See the License for the specific language governing permissions and
 * limitations under the License.
 */
/* eslint no-var: error */

import {
<<<<<<< HEAD
  AnnotationBorderStyleType,
  AnnotationFieldFlag,
  AnnotationFlag,
  AnnotationType,
  getInheritableProperty,
  OPS,
  stringToBytes,
  stringToPDFString,
  Util,
  warn
} from '../shared/util';
import {Catalog, FileSpec, ObjectLoader} from './obj';
import {Dict, isDict, isName, isRef, isStream} from './primitives';
import {ColorSpace} from './colorspace';
import {OperatorList} from './operator_list';
import {Stream} from './stream';
=======
  AnnotationBorderStyleType, AnnotationFieldFlag, AnnotationFlag,
  AnnotationReplyType, AnnotationType, assert, isString, OPS, stringToBytes,
  stringToPDFString, Util, warn
} from '../shared/util';
import { Catalog, FileSpec, ObjectLoader } from './obj';
import { Dict, isDict, isName, isRef, isStream } from './primitives';
import { ColorSpace } from './colorspace';
import { getInheritableProperty } from './core_utils';
import { OperatorList } from './operator_list';
import { Stream } from './stream';
>>>>>>> 7e37eb42

class AnnotationFactory {
  /**
   * Create an `Annotation` object of the correct type for the given reference
   * to an annotation dictionary. This yields a promise that is resolved when
   * the `Annotation` object is constructed.
   *
   * @param {XRef} xref
   * @param {Object} ref
   * @param {PDFManager} pdfManager
   * @param {Object} idFactory
   * @return {Promise} A promise that is resolved with an {Annotation} instance.
   */
  static create(xref, ref, pdfManager, idFactory) {
    return pdfManager.ensure(this, '_create',
      [xref, ref, pdfManager, idFactory]);
  }

  /**
   * @private
   */
  static _create(xref, ref, pdfManager, idFactory) {
    const dict = xref.fetchIfRef(ref);
    if (!isDict(dict)) {
      return undefined;
    }
    const id = isRef(ref) ? ref.toString() : `annot_${idFactory.createObjId()}`;

    // Determine the annotation's subtype.
    let subtype = dict.get('Subtype');
    subtype = isName(subtype) ? subtype.name : null;

    // Return the right annotation object based on the subtype and field type.
    const parameters = {
      xref,
      dict,
      subtype,
      id,
      pdfManager,
    };

    switch (subtype) {
      case 'Link':
        return new LinkAnnotation(parameters);

      case 'Text':
        return new TextAnnotation(parameters);

      case 'Widget':
        let fieldType = getInheritableProperty({ dict, key: 'FT', });
        fieldType = isName(fieldType) ? fieldType.name : null;

        switch (fieldType) {
          case 'Sig':
            return new SigWidgetAnnotation(parameters);
          case 'Tx':
            return new TextWidgetAnnotation(parameters);
          case 'Btn':
            return new ButtonWidgetAnnotation(parameters);
          case 'Ch':
            return new ChoiceWidgetAnnotation(parameters);
        }
        warn('Unimplemented widget field type "' + fieldType + '", ' +
          'falling back to base field type.');
        return new WidgetAnnotation(parameters);

      case 'Popup':
        return new PopupAnnotation(parameters);

      case 'FreeText':
        return new FreeTextAnnotation(parameters);

      case 'Line':
        return new LineAnnotation(parameters);

      case 'Square':
        return new SquareAnnotation(parameters);

      case 'Circle':
        return new CircleAnnotation(parameters);

      case 'PolyLine':
        return new PolylineAnnotation(parameters);

      case 'Polygon':
        return new PolygonAnnotation(parameters);

      case 'Caret':
        return new CaretAnnotation(parameters);

      case 'Ink':
        return new InkAnnotation(parameters);

      case 'Highlight':
        return new HighlightAnnotation(parameters);

      case 'Underline':
        return new UnderlineAnnotation(parameters);

      case 'Squiggly':
        return new SquigglyAnnotation(parameters);

      case 'StrikeOut':
        return new StrikeOutAnnotation(parameters);

      case 'Stamp':
        return new StampAnnotation(parameters);

      case 'FileAttachment':
        return new FileAttachmentAnnotation(parameters);

      default:
        if (!subtype) {
          warn('Annotation is missing the required /Subtype.');
        } else {
          warn('Unimplemented annotation type "' + subtype + '", ' +
            'falling back to base annotation.');
        }
        return new Annotation(parameters);
    }
  }
}

function getQuadPoints(dict, rect) {
  if (!dict.has('QuadPoints')) {
    return null;
  }

  // The region is described as a number of quadrilaterals.
  // Each quadrilateral must consist of eight coordinates.
  const quadPoints = dict.getArray('QuadPoints');
  if (!Array.isArray(quadPoints) || quadPoints.length % 8 > 0) {
    return null;
  }

  const quadPointsLists = [];
  for (let i = 0, ii = quadPoints.length / 8; i < ii; i++) {
    // Each series of eight numbers represents the coordinates for one
    // quadrilateral in the order [x1, y1, x2, y2, x3, y3, x4, y4].
    // Convert this to an array of objects with x and y coordinates.
    quadPointsLists.push([]);
    for (let j = i * 8, jj = (i * 8) + 8; j < jj; j += 2) {
      const x = quadPoints[j];
      const y = quadPoints[j + 1];

      // The quadpoints should be ignored if any coordinate in the array
      // lies outside the region specified by the rectangle.
      if (x < rect[0] || x > rect[2] || y < rect[1] || y > rect[3]) {
        return null;
      }
      quadPointsLists[i].push({ x, y, });
    }
  }
  return quadPointsLists;
}

function getTransformMatrix(rect, bbox, matrix) {
  // 12.5.5: Algorithm: Appearance streams
  const [minX, minY, maxX, maxY] =
    Util.getAxialAlignedBoundingBox(bbox, matrix);
  if (minX === maxX || minY === maxY) {
    // From real-life file, bbox was [0, 0, 0, 0]. In this case,
    // just apply the transform for rect
    return [1, 0, 0, 1, rect[0], rect[1]];
  }

  const xRatio = (rect[2] - rect[0]) / (maxX - minX);
  const yRatio = (rect[3] - rect[1]) / (maxY - minY);
  return [
    xRatio,
    0,
    0,
    yRatio,
    rect[0] - minX * xRatio,
    rect[1] - minY * yRatio
  ];
}

class Annotation {
  constructor(params) {
    const dict = params.dict;

    this.setContents(dict.get('Contents'));
    this.setModificationDate(dict.get('M'));
    this.setFlags(dict.get('F'));
    this.setRectangle(dict.getArray('Rect'));
    this.setColor(dict.getArray('C'));
    this.setBorderStyle(dict);
    this.setAppearance(dict);

    // Expose public properties using a data object.
    this.data = {
      annotationFlags: this.flags,
      borderStyle: this.borderStyle,
      color: this.color,
      contents: this.contents,
      hasAppearance: !!this.appearance,
      id: params.id,
      modificationDate: this.modificationDate,
      rect: this.rectangle,
      subtype: params.subtype,
    };
  }

  /**
   * @private
   */
  _hasFlag(flags, flag) {
    return !!(flags & flag);
  }

  /**
   * @private
   */
  _isViewable(flags) {
    return !this._hasFlag(flags, AnnotationFlag.INVISIBLE) &&
      !this._hasFlag(flags, AnnotationFlag.HIDDEN) &&
      !this._hasFlag(flags, AnnotationFlag.NOVIEW);
  }

  /**
   * @private
   */
  _isPrintable(flags) {
    return this._hasFlag(flags, AnnotationFlag.PRINT) &&
      !this._hasFlag(flags, AnnotationFlag.INVISIBLE) &&
      !this._hasFlag(flags, AnnotationFlag.HIDDEN);
  }

  /**
   * @return {boolean}
   */
  get viewable() {
    if (this.flags === 0) {
      return true;
    }
    return this._isViewable(this.flags);
  }

  /**
   * @return {boolean}
   */
  get printable() {
    if (this.flags === 0) {
      return false;
    }
    return this._isPrintable(this.flags);
  }

  /**
   * Set the contents.
   *
   * @public
   * @memberof Annotation
   * @param {string} contents - Text to display for the annotation or, if the
   *                            type of annotation does not display text, a
   *                            description of the annotation's contents
   */
  setContents(contents) {
    this.contents = stringToPDFString(contents || '');
  }

  /**
   * Set the modification date.
   *
   * @public
   * @memberof Annotation
   * @param {string} modificationDate - PDF date string that indicates when the
   *                                    annotation was last modified
   */
  setModificationDate(modificationDate) {
    this.modificationDate = isString(modificationDate) ?
                            modificationDate : null;
  }

  /**
   * Set the flags.
   *
   * @public
   * @memberof Annotation
   * @param {number} flags - Unsigned 32-bit integer specifying annotation
   *                         characteristics
   * @see {@link shared/util.js}
   */
  setFlags(flags) {
    this.flags = (Number.isInteger(flags) && flags > 0) ? flags : 0;
  }

  /**
   * Check if a provided flag is set.
   *
   * @public
   * @memberof Annotation
   * @param {number} flag - Hexadecimal representation for an annotation
   *                        characteristic
   * @return {boolean}
   * @see {@link shared/util.js}
   */
  hasFlag(flag) {
    return this._hasFlag(this.flags, flag);
  }

  /**
   * Set the rectangle.
   *
   * @public
   * @memberof Annotation
   * @param {Array} rectangle - The rectangle array with exactly four entries
   */
  setRectangle(rectangle) {
    if (Array.isArray(rectangle) && rectangle.length === 4) {
      this.rectangle = Util.normalizeRect(rectangle);
    } else {
      this.rectangle = [0, 0, 0, 0];
    }
  }

  /**
   * Set the color and take care of color space conversion.
   * The default value is black, in RGB color space.
   *
   * @public
   * @memberof Annotation
   * @param {Array} color - The color array containing either 0
   *                        (transparent), 1 (grayscale), 3 (RGB) or
   *                        4 (CMYK) elements
   */
  setColor(color) {
    const rgbColor = new Uint8ClampedArray(3);
    if (!Array.isArray(color)) {
      this.color = rgbColor;
      return;
    }

    switch (color.length) {
      case 0: // Transparent, which we indicate with a null value
        this.color = null;
        break;

      case 1: // Convert grayscale to RGB
        ColorSpace.singletons.gray.getRgbItem(color, 0, rgbColor, 0);
        this.color = rgbColor;
        break;

      case 3: // Convert RGB percentages to RGB
        ColorSpace.singletons.rgb.getRgbItem(color, 0, rgbColor, 0);
        this.color = rgbColor;
        break;

      case 4: // Convert CMYK to RGB
        ColorSpace.singletons.cmyk.getRgbItem(color, 0, rgbColor, 0);
        this.color = rgbColor;
        break;

      default:
        this.color = rgbColor;
        break;
    }
  }

  /**
   * Set the border style (as AnnotationBorderStyle object).
   *
   * @public
   * @memberof Annotation
   * @param {Dict} borderStyle - The border style dictionary
   */
  setBorderStyle(borderStyle) {
    if (typeof PDFJSDev === 'undefined' ||
        PDFJSDev.test('!PRODUCTION || TESTING')) {
      assert(this.rectangle, 'setRectangle must have been called previously.');
    }

    this.borderStyle = new AnnotationBorderStyle();
    if (!isDict(borderStyle)) {
      return;
    }
    if (borderStyle.has('BS')) {
      const dict = borderStyle.get('BS');
      const dictType = dict.get('Type');

      if (!dictType || isName(dictType, 'Border')) {
        this.borderStyle.setWidth(dict.get('W'), this.rectangle);
        this.borderStyle.setStyle(dict.get('S'));
        this.borderStyle.setDashArray(dict.getArray('D'));
      }
    } else if (borderStyle.has('Border')) {
      const array = borderStyle.getArray('Border');
      if (Array.isArray(array) && array.length >= 3) {
        this.borderStyle.setHorizontalCornerRadius(array[0]);
        this.borderStyle.setVerticalCornerRadius(array[1]);
        this.borderStyle.setWidth(array[2], this.rectangle);

        if (array.length === 4) { // Dash array available
          this.borderStyle.setDashArray(array[3]);
        }
      }
    } else {
      // There are no border entries in the dictionary. According to the
      // specification, we should draw a solid border of width 1 in that
      // case, but Adobe Reader did not implement that part of the
      // specification and instead draws no border at all, so we do the same.
      // See also https://github.com/mozilla/pdf.js/issues/6179.
      this.borderStyle.setWidth(0);
    }
  }

  /**
   * Set the (normal) appearance.
   *
   * @public
   * @memberof Annotation
   * @param {Dict} dict - The annotation's data dictionary
   */
  setAppearance(dict) {
    this.appearance = null;

    const appearanceStates = dict.get('AP');
    if (!isDict(appearanceStates)) {
      return;
    }

    // In case the normal appearance is a stream, then it is used directly.
    const normalAppearanceState = appearanceStates.get('N');
    if (isStream(normalAppearanceState)) {
      this.appearance = normalAppearanceState;
      return;
    }
    if (!isDict(normalAppearanceState)) {
      return;
    }

    // In case the normal appearance is a dictionary, the `AS` entry provides
    // the key of the stream in this dictionary.
    const as = dict.get('AS');
    if (!isName(as) || !normalAppearanceState.has(as.name)) {
      return;
    }
    this.appearance = normalAppearanceState.get(as.name);
  }

  loadResources(keys) {
    return this.appearance.dict.getAsync('Resources').then((resources) => {
      if (!resources) {
        return undefined;
      }

<<<<<<< HEAD
      return objectLoader.load().then(function () {
=======
      const objectLoader = new ObjectLoader(resources, keys, resources.xref);
      return objectLoader.load().then(function() {
>>>>>>> 7e37eb42
        return resources;
      });
    });
  }

  getOperatorList(evaluator, task, renderForms) {
    if (!this.appearance) {
      return Promise.resolve(new OperatorList());
    }

    const data = this.data;
    const appearanceDict = this.appearance.dict;
    const resourcesPromise = this.loadResources([
      'ExtGState',
      'ColorSpace',
      'Pattern',
      'Shading',
      'XObject',
      'Font',
    ]);
    const bbox = appearanceDict.getArray('BBox') || [0, 0, 1, 1];
    const matrix = appearanceDict.getArray('Matrix') || [1, 0, 0, 1, 0, 0];
    const transform = getTransformMatrix(data.rect, bbox, matrix);

    return resourcesPromise.then((resources) => {
      const opList = new OperatorList();
      opList.addOp(OPS.beginAnnotation, [data.rect, transform, matrix]);
      return evaluator.getOperatorList({
        stream: this.appearance,
        task,
        resources,
        operatorList: opList,
      }).then(() => {
        opList.addOp(OPS.endAnnotation, []);
        this.appearance.reset();
        return opList;
      });
    });
  }
}

/**
 * Contains all data regarding an annotation's border style.
 */
class AnnotationBorderStyle {
  constructor() {
    this.width = 1;
    this.style = AnnotationBorderStyleType.SOLID;
    this.dashArray = [3];
    this.horizontalCornerRadius = 0;
    this.verticalCornerRadius = 0;
  }

  /**
   * Set the width.
   *
   * @public
   * @memberof AnnotationBorderStyle
   * @param {integer} width - The width.
   * @param {Array} rect - The annotation `Rect` entry.
   */
  setWidth(width, rect = [0, 0, 0, 0]) {
    if (typeof PDFJSDev === 'undefined' ||
        PDFJSDev.test('!PRODUCTION || TESTING')) {
      assert(Array.isArray(rect) && rect.length === 4,
             'A valid `rect` parameter must be provided.');
    }

    // Some corrupt PDF generators may provide the width as a `Name`,
    // rather than as a number (fixes issue 10385).
    if (isName(width)) {
      this.width = 0; // This is consistent with the behaviour in Adobe Reader.
      return;
    }
    if (Number.isInteger(width)) {
      if (width > 0) {
        const maxWidth = (rect[2] - rect[0]) / 2;
        const maxHeight = (rect[3] - rect[1]) / 2;

        // Ignore large `width`s, since they lead to the Annotation overflowing
        // the size set by the `Rect` entry thus causing the `annotationLayer`
        // to render it over the surrounding document (fixes bug1552113.pdf).
        if ((maxWidth > 0 && maxHeight > 0) &&
            (width > maxWidth || width > maxHeight)) {
          warn(`AnnotationBorderStyle.setWidth - ignoring width: ${width}`);
          width = 1;
        }
      }
      this.width = width;
    }
  }

  /**
   * Set the style.
   *
   * @public
   * @memberof AnnotationBorderStyle
   * @param {Name} style - The annotation style.
   * @see {@link shared/util.js}
   */
  setStyle(style) {
    if (!isName(style)) {
      return;
    }
    switch (style.name) {
      case 'S':
        this.style = AnnotationBorderStyleType.SOLID;
        break;

      case 'D':
        this.style = AnnotationBorderStyleType.DASHED;
        break;

      case 'B':
        this.style = AnnotationBorderStyleType.BEVELED;
        break;

      case 'I':
        this.style = AnnotationBorderStyleType.INSET;
        break;

      case 'U':
        this.style = AnnotationBorderStyleType.UNDERLINE;
        break;

      default:
        break;
    }
  }

  /**
   * Set the dash array.
   *
   * @public
   * @memberof AnnotationBorderStyle
   * @param {Array} dashArray - The dash array with at least one element
   */
  setDashArray(dashArray) {
    // We validate the dash array, but we do not use it because CSS does not
    // allow us to change spacing of dashes. For more information, visit
    // http://www.w3.org/TR/css3-background/#the-border-style.
    if (Array.isArray(dashArray) && dashArray.length > 0) {
      // According to the PDF specification: the elements in `dashArray`
      // shall be numbers that are nonnegative and not all equal to zero.
      let isValid = true;
      let allZeros = true;
      for (const element of dashArray) {
        const validNumber = (+element >= 0);
        if (!validNumber) {
          isValid = false;
          break;
        } else if (element > 0) {
          allZeros = false;
        }
      }
      if (isValid && !allZeros) {
        this.dashArray = dashArray;
      } else {
        this.width = 0; // Adobe behavior when the array is invalid.
      }
    } else if (dashArray) {
      this.width = 0; // Adobe behavior when the array is invalid.
    }
  }

  /**
   * Set the horizontal corner radius (from a Border dictionary).
   *
   * @public
   * @memberof AnnotationBorderStyle
   * @param {integer} radius - The horizontal corner radius
   */
  setHorizontalCornerRadius(radius) {
    if (Number.isInteger(radius)) {
      this.horizontalCornerRadius = radius;
    }
  }

  /**
   * Set the vertical corner radius (from a Border dictionary).
   *
   * @public
   * @memberof AnnotationBorderStyle
   * @param {integer} radius - The vertical corner radius
   */
  setVerticalCornerRadius(radius) {
    if (Number.isInteger(radius)) {
      this.verticalCornerRadius = radius;
    }
  }
}

class MarkupAnnotation extends Annotation {
  constructor(parameters) {
    super(parameters);

    const dict = parameters.dict;

    if (dict.has('IRT')) {
      const rawIRT = dict.getRaw('IRT');
      this.data.inReplyTo = isRef(rawIRT) ? rawIRT.toString() : null;

      const rt = dict.get('RT');
      this.data.replyType = isName(rt) ? rt.name : AnnotationReplyType.REPLY;
    }

    if (this.data.replyType === AnnotationReplyType.GROUP) {
      // Subordinate annotations in a group should inherit
      // the group attributes from the primary annotation.
      const parent = dict.get('IRT');

      this.data.title = stringToPDFString(parent.get('T') || '');

      this.setContents(parent.get('Contents'));
      this.data.contents = this.contents;

      if (!parent.has('CreationDate')) {
        this.data.creationDate = null;
      } else {
        this.setCreationDate(parent.get('CreationDate'));
        this.data.creationDate = this.creationDate;
      }

      if (!parent.has('M')) {
        this.data.modificationDate = null;
      } else {
        this.setModificationDate(parent.get('M'));
        this.data.modificationDate = this.modificationDate;
      }

      this.data.hasPopup = parent.has('Popup');

      if (!parent.has('C')) {
        // Fall back to the default background color.
        this.data.color = null;
      } else {
        this.setColor(parent.getArray('C'));
        this.data.color = this.color;
      }
    } else {
      this.data.title = stringToPDFString(dict.get('T') || '');

      this.setCreationDate(dict.get('CreationDate'));
      this.data.creationDate = this.creationDate;

      this.data.hasPopup = dict.has('Popup');

      if (!dict.has('C')) {
        // Fall back to the default background color.
        this.data.color = null;
      }
    }
  }

  /**
   * Set the creation date.
   *
   * @public
   * @memberof MarkupAnnotation
   * @param {string} creationDate - PDF date string that indicates when the
   *                                annotation was originally created
   */
  setCreationDate(creationDate) {
    this.creationDate = isString(creationDate) ? creationDate : null;
  }
}

class WidgetAnnotation extends Annotation {
  constructor(params) {
    super(params);

    const dict = params.dict;
    const data = this.data;

    data.annotationType = AnnotationType.WIDGET;
    data.fieldName = this._constructFieldName(dict);
    data.fieldValue = getInheritableProperty({
      dict, key: 'V',
      getArray: true,
    });
    data.alternativeText = stringToPDFString(dict.get('TU') || '');
    data.defaultAppearance = getInheritableProperty({ dict, key: 'DA', }) || '';
    const fieldType = getInheritableProperty({ dict, key: 'FT', });
    data.fieldType = isName(fieldType) ? fieldType.name : null;
    this.fieldResources = getInheritableProperty({ dict, key: 'DR', }) ||
      Dict.empty;

    data.fieldFlags = getInheritableProperty({ dict, key: 'Ff', });
    if (!Number.isInteger(data.fieldFlags) || data.fieldFlags < 0) {
      data.fieldFlags = 0;
    }

    data.readOnly = this.hasFieldFlag(AnnotationFieldFlag.READONLY);

    // Hide signatures because we cannot validate them, and unset the fieldValue
    // since it's (most likely) a `Dict` which is non-serializable and will thus
    // cause errors when sending annotations to the main-thread (issue 10347).
    if (data.fieldType === 'Sig') {
<<<<<<< HEAD
      // this.setFlags(AnnotationFlag.HIDDEN);
      data.fieldValue = null;
=======
      data.fieldValue = null;
      this.setFlags(AnnotationFlag.HIDDEN);
>>>>>>> 7e37eb42
    }
  }

  /**
   * Construct the (fully qualified) field name from the (partial) field
   * names of the field and its ancestors.
   *
   * @private
   * @memberof WidgetAnnotation
   * @param {Dict} dict - Complete widget annotation dictionary
   * @return {string}
   */
  _constructFieldName(dict) {
    // Both the `Parent` and `T` fields are optional. While at least one of
    // them should be provided, bad PDF generators may fail to do so.
    if (!dict.has('T') && !dict.has('Parent')) {
      warn('Unknown field name, falling back to empty field name.');
      return '';
    }

    // If no parent exists, the partial and fully qualified names are equal.
    if (!dict.has('Parent')) {
      return stringToPDFString(dict.get('T'));
    }

    // Form the fully qualified field name by appending the partial name to
    // the parent's fully qualified name, separated by a period.
    const fieldName = [];
    if (dict.has('T')) {
      fieldName.unshift(stringToPDFString(dict.get('T')));
    }

    let loopDict = dict;
    while (loopDict.has('Parent')) {
      loopDict = loopDict.get('Parent');
      if (!isDict(loopDict)) {
        // Even though it is not allowed according to the PDF specification,
        // bad PDF generators may provide a `Parent` entry that is not a
        // dictionary, but `null` for example (issue 8143).
        break;
      }

      if (loopDict.has('T')) {
        fieldName.unshift(stringToPDFString(loopDict.get('T')));
      }
    }
    return fieldName.join('.');
  }

  /**
   * Check if a provided field flag is set.
   *
   * @public
   * @memberof WidgetAnnotation
   * @param {number} flag - Hexadecimal representation for an annotation
   *                        field characteristic
   * @return {boolean}
   * @see {@link shared/util.js}
   */
  hasFieldFlag(flag) {
    return !!(this.data.fieldFlags & flag);
  }

  getOperatorList(evaluator, task, renderForms) {
    // Do not render form elements on the canvas when interactive forms are
    // enabled. The display layer is responsible for rendering them instead.
    if (renderForms) {
      return Promise.resolve(new OperatorList());
    }
    return super.getOperatorList(evaluator, task, renderForms);
  }
}

class TextWidgetAnnotation extends WidgetAnnotation {
  constructor(params) {
    super(params);

    const dict = params.dict;

    // The field value is always a string.
    this.data.fieldValue = stringToPDFString(this.data.fieldValue || '');

    // Determine the alignment of text in the field.
    let alignment = getInheritableProperty({ dict, key: 'Q', });
    if (!Number.isInteger(alignment) || alignment < 0 || alignment > 2) {
      alignment = null;
    }
    this.data.textAlignment = alignment;

    // Determine the maximum length of text in the field.
    let maximumLength = getInheritableProperty({ dict, key: 'MaxLen', });
    if (!Number.isInteger(maximumLength) || maximumLength < 0) {
      maximumLength = null;
    }
    this.data.maxLen = maximumLength;

    // Process field flags for the display layer.
    this.data.multiLine = this.hasFieldFlag(AnnotationFieldFlag.MULTILINE);
    this.data.comb = this.hasFieldFlag(AnnotationFieldFlag.COMB) &&
      !this.hasFieldFlag(AnnotationFieldFlag.MULTILINE) &&
      !this.hasFieldFlag(AnnotationFieldFlag.PASSWORD) &&
      !this.hasFieldFlag(AnnotationFieldFlag.FILESELECT) &&
      this.data.maxLen !== null;
  }

  getOperatorList(evaluator, task, renderForms) {
    if (renderForms || this.appearance) {
      return super.getOperatorList(evaluator, task, renderForms);
    }

    const operatorList = new OperatorList();

    // Even if there is an appearance stream, ignore it. This is the
    // behaviour used by Adobe Reader.
    if (!this.data.defaultAppearance) {
      return Promise.resolve(operatorList);
    }

    const stream = new Stream(stringToBytes(this.data.defaultAppearance));
    return evaluator.getOperatorList({
      stream,
      task,
      resources: this.fieldResources,
      operatorList,
    }).then(function () {
      return operatorList;
    });
  }
}

class SigWidgetAnnotation extends TextWidgetAnnotation {
}

class ButtonWidgetAnnotation extends WidgetAnnotation {
  constructor(params) {
    super(params);

    this.data.checkBox = !this.hasFieldFlag(AnnotationFieldFlag.RADIO) &&
      !this.hasFieldFlag(AnnotationFieldFlag.PUSHBUTTON);
    this.data.radioButton = this.hasFieldFlag(AnnotationFieldFlag.RADIO) &&
      !this.hasFieldFlag(AnnotationFieldFlag.PUSHBUTTON);
    this.data.pushButton = this.hasFieldFlag(AnnotationFieldFlag.PUSHBUTTON);

    if (this.data.checkBox) {
      this._processCheckBox(params);
    } else if (this.data.radioButton) {
      this._processRadioButton(params);
    } else if (this.data.pushButton) {
      this._processPushButton(params);
    } else {
      warn('Invalid field flags for button widget annotation');
    }
  }

  _processCheckBox(params) {
    if (isName(this.data.fieldValue)) {
      this.data.fieldValue = this.data.fieldValue.name;
    }

    const customAppearance = params.dict.get('AP');
    if (!isDict(customAppearance)) {
      return;
    }

    const exportValueOptionsDict = customAppearance.get('D');
    if (!isDict(exportValueOptionsDict)) {
      return;
    }

    const exportValues = exportValueOptionsDict.getKeys();
    const hasCorrectOptionCount = exportValues.length === 2;
    if (!hasCorrectOptionCount) {
      return;
    }

    this.data.exportValue = exportValues[0] === 'Off' ?
      exportValues[1] : exportValues[0];
  }

  _processRadioButton(params) {
    this.data.fieldValue = this.data.buttonValue = null;

    // The parent field's `V` entry holds a `Name` object with the appearance
    // state of whichever child field is currently in the "on" state.
    const fieldParent = params.dict.get('Parent');
    if (isDict(fieldParent) && fieldParent.has('V')) {
      const fieldParentValue = fieldParent.get('V');
      if (isName(fieldParentValue)) {
        this.data.fieldValue = fieldParentValue.name;
      }
    }

    // The button's value corresponds to its appearance state.
    const appearanceStates = params.dict.get('AP');
    if (!isDict(appearanceStates)) {
      return;
    }
    const normalAppearanceState = appearanceStates.get('N');
    if (!isDict(normalAppearanceState)) {
      return;
    }
    for (const key of normalAppearanceState.getKeys()) {
      if (key !== 'Off') {
        this.data.buttonValue = key;
        break;
      }
    }
  }

  _processPushButton(params) {
    if (!params.dict.has('A')) {
      warn('Push buttons without action dictionaries are not supported');
      return;
    }

    Catalog.parseDestDictionary({
      destDict: params.dict,
      resultObj: this.data,
      docBaseUrl: params.pdfManager.docBaseUrl,
    });
  }
}

class ChoiceWidgetAnnotation extends WidgetAnnotation {
  constructor(params) {
    super(params);

    // Determine the options. The options array may consist of strings or
    // arrays. If the array consists of arrays, then the first element of
    // each array is the export value and the second element of each array is
    // the display value. If the array consists of strings, then these
    // represent both the export and display value. In this case, we convert
    // it to an array of arrays as well for convenience in the display layer.
    // Note that the specification does not state that the `Opt` field is
    // inheritable, but in practice PDF generators do make annotations
    // inherit the options from a parent annotation (issue 8094).
    this.data.options = [];

    const options = getInheritableProperty({ dict: params.dict, key: 'Opt', });
    if (Array.isArray(options)) {
      const xref = params.xref;
      for (let i = 0, ii = options.length; i < ii; i++) {
        let option = xref.fetchIfRef(options[i]);
        let isOptionArray = Array.isArray(option);

        this.data.options[i] = {
          exportValue: isOptionArray ? xref.fetchIfRef(option[0]) : option,
          displayValue: stringToPDFString(isOptionArray ?
            xref.fetchIfRef(option[1]) : option),
        };
      }
    }

    // Determine the field value. In this case, it may be a string or an
    // array of strings. For convenience in the display layer, convert the
    // string to an array of one string as well.
    if (!Array.isArray(this.data.fieldValue)) {
      this.data.fieldValue = [this.data.fieldValue];
    }

    // Process field flags for the display layer.
    this.data.combo = this.hasFieldFlag(AnnotationFieldFlag.COMBO);
    this.data.multiSelect = this.hasFieldFlag(AnnotationFieldFlag.MULTISELECT);
  }
}

class TextAnnotation extends MarkupAnnotation {
  constructor(parameters) {
    const DEFAULT_ICON_SIZE = 22; // px

    super(parameters);

    const dict = parameters.dict;
    this.data.annotationType = AnnotationType.TEXT;

    if (this.data.hasAppearance) {
      this.data.name = 'NoIcon';
    } else {
      this.data.rect[1] = this.data.rect[3] - DEFAULT_ICON_SIZE;
      this.data.rect[2] = this.data.rect[0] + DEFAULT_ICON_SIZE;
<<<<<<< HEAD
      this.data.name = parameters.dict.has('Name') ?
        parameters.dict.get('Name').name : 'Note';
=======
      this.data.name = dict.has('Name') ?
                       dict.get('Name').name : 'Note';
    }

    if (dict.has('State')) {
      this.data.state = dict.get('State') || null;
      this.data.stateModel = dict.get('StateModel') || null;
    } else {
      this.data.state = null;
      this.data.stateModel = null;
>>>>>>> 7e37eb42
    }
  }
}

class LinkAnnotation extends Annotation {
  constructor(params) {
    super(params);

    this.data.annotationType = AnnotationType.LINK;

    const quadPoints = getQuadPoints(params.dict, this.rectangle);
    if (quadPoints) {
      this.data.quadPoints = quadPoints;
    }

    Catalog.parseDestDictionary({
      destDict: params.dict,
      resultObj: this.data,
      docBaseUrl: params.pdfManager.docBaseUrl,
    });
  }
}

class PopupAnnotation extends Annotation {
  constructor(parameters) {
    super(parameters);

    this.data.annotationType = AnnotationType.POPUP;

    let parentItem = parameters.dict.get('Parent');
    if (!parentItem) {
      warn('Popup annotation has a missing or invalid parent annotation.');
      return;
    }

    const parentSubtype = parentItem.get('Subtype');
    this.data.parentType = isName(parentSubtype) ? parentSubtype.name : null;
    const rawParent = parameters.dict.getRaw('Parent');
    this.data.parentId = isRef(rawParent) ? rawParent.toString() : null;

    const rt = parentItem.get('RT');
    if (isName(rt, AnnotationReplyType.GROUP)) {
      // Subordinate annotations in a group should inherit
      // the group attributes from the primary annotation.
      parentItem = parentItem.get('IRT');
    }

    if (!parentItem.has('M')) {
      this.data.modificationDate = null;
    } else {
      this.setModificationDate(parentItem.get('M'));
      this.data.modificationDate = this.modificationDate;
    }

    if (!parentItem.has('C')) {
      // Fall back to the default background color.
      this.data.color = null;
    } else {
      this.setColor(parentItem.getArray('C'));
      this.data.color = this.color;
    }

    // If the Popup annotation is not viewable, but the parent annotation is,
    // that is most likely a bug. Fallback to inherit the flags from the parent
    // annotation (this is consistent with the behaviour in Adobe Reader).
    if (!this.viewable) {
      const parentFlags = parentItem.get('F');
      if (this._isViewable(parentFlags)) {
        this.setFlags(parentFlags);
      }
    }

    this.data.title = stringToPDFString(parentItem.get('T') || '');
    this.data.contents = stringToPDFString(parentItem.get('Contents') || '');
  }
}

class FreeTextAnnotation extends MarkupAnnotation {
  constructor(parameters) {
    super(parameters);

    this.data.annotationType = AnnotationType.FREETEXT;
  }
}

class LineAnnotation extends MarkupAnnotation {
  constructor(parameters) {
    super(parameters);

    this.data.annotationType = AnnotationType.LINE;

    this.data.lineCoordinates =
      Util.normalizeRect(parameters.dict.getArray('L'));
  }
}

class SquareAnnotation extends MarkupAnnotation {
  constructor(parameters) {
    super(parameters);

    this.data.annotationType = AnnotationType.SQUARE;
  }
}

class CircleAnnotation extends MarkupAnnotation {
  constructor(parameters) {
    super(parameters);

    this.data.annotationType = AnnotationType.CIRCLE;
  }
}

class PolylineAnnotation extends MarkupAnnotation {
  constructor(parameters) {
    super(parameters);

    this.data.annotationType = AnnotationType.POLYLINE;

    // The vertices array is an array of numbers representing the alternating
    // horizontal and vertical coordinates, respectively, of each vertex.
    // Convert this to an array of objects with x and y coordinates.
    const rawVertices = parameters.dict.getArray('Vertices');
    this.data.vertices = [];
    for (let i = 0, ii = rawVertices.length; i < ii; i += 2) {
      this.data.vertices.push({
        x: rawVertices[i],
        y: rawVertices[i + 1],
      });
    }
  }
}

class PolygonAnnotation extends PolylineAnnotation {
  constructor(parameters) {
    // Polygons are specific forms of polylines, so reuse their logic.
    super(parameters);

    this.data.annotationType = AnnotationType.POLYGON;
  }
}

class CaretAnnotation extends MarkupAnnotation {
  constructor(parameters) {
    super(parameters);

    this.data.annotationType = AnnotationType.CARET;
  }
}

class InkAnnotation extends MarkupAnnotation {
  constructor(parameters) {
    super(parameters);

    this.data.annotationType = AnnotationType.INK;

    const xref = parameters.xref;
    const originalInkLists = parameters.dict.getArray('InkList');
    this.data.inkLists = [];
    for (let i = 0, ii = originalInkLists.length; i < ii; ++i) {
      // The raw ink lists array contains arrays of numbers representing
      // the alternating horizontal and vertical coordinates, respectively,
      // of each vertex. Convert this to an array of objects with x and y
      // coordinates.
      this.data.inkLists.push([]);
      for (let j = 0, jj = originalInkLists[i].length; j < jj; j += 2) {
        this.data.inkLists[i].push({
          x: xref.fetchIfRef(originalInkLists[i][j]),
          y: xref.fetchIfRef(originalInkLists[i][j + 1]),
        });
      }
    }
  }
}

class HighlightAnnotation extends MarkupAnnotation {
  constructor(parameters) {
    super(parameters);

    this.data.annotationType = AnnotationType.HIGHLIGHT;

    const quadPoints = getQuadPoints(parameters.dict, this.rectangle);
    if (quadPoints) {
      this.data.quadPoints = quadPoints;
    }
  }
}

class UnderlineAnnotation extends MarkupAnnotation {
  constructor(parameters) {
    super(parameters);

    this.data.annotationType = AnnotationType.UNDERLINE;

    const quadPoints = getQuadPoints(parameters.dict, this.rectangle);
    if (quadPoints) {
      this.data.quadPoints = quadPoints;
    }
  }
}

class SquigglyAnnotation extends MarkupAnnotation {
  constructor(parameters) {
    super(parameters);

    this.data.annotationType = AnnotationType.SQUIGGLY;

    const quadPoints = getQuadPoints(parameters.dict, this.rectangle);
    if (quadPoints) {
      this.data.quadPoints = quadPoints;
    }
  }
}

class StrikeOutAnnotation extends MarkupAnnotation {
  constructor(parameters) {
    super(parameters);

    this.data.annotationType = AnnotationType.STRIKEOUT;

    const quadPoints = getQuadPoints(parameters.dict, this.rectangle);
    if (quadPoints) {
      this.data.quadPoints = quadPoints;
    }
  }
}

class StampAnnotation extends MarkupAnnotation {
  constructor(parameters) {
    super(parameters);

    this.data.annotationType = AnnotationType.STAMP;
  }
}

class FileAttachmentAnnotation extends MarkupAnnotation {
  constructor(parameters) {
    super(parameters);

    const file = new FileSpec(parameters.dict.get('FS'), parameters.xref);

    this.data.annotationType = AnnotationType.FILEATTACHMENT;
    this.data.file = file.serializable;
  }
}

export {
  Annotation,
  AnnotationBorderStyle,
  AnnotationFactory,
  MarkupAnnotation,
  getQuadPoints,
};<|MERGE_RESOLUTION|>--- conflicted
+++ resolved
@@ -15,35 +15,23 @@
 /* eslint no-var: error */
 
 import {
-<<<<<<< HEAD
   AnnotationBorderStyleType,
   AnnotationFieldFlag,
   AnnotationFlag,
-  AnnotationType,
-  getInheritableProperty,
+  AnnotationReplyType,AnnotationType,
+  assert, isString,
   OPS,
   stringToBytes,
-  stringToPDFString,
-  Util,
+
+  stringToPDFString,Util,
   warn
 } from '../shared/util';
 import {Catalog, FileSpec, ObjectLoader} from './obj';
 import {Dict, isDict, isName, isRef, isStream} from './primitives';
 import {ColorSpace} from './colorspace';
+import {getInheritableProperty } from './core_utils';
 import {OperatorList} from './operator_list';
 import {Stream} from './stream';
-=======
-  AnnotationBorderStyleType, AnnotationFieldFlag, AnnotationFlag,
-  AnnotationReplyType, AnnotationType, assert, isString, OPS, stringToBytes,
-  stringToPDFString, Util, warn
-} from '../shared/util';
-import { Catalog, FileSpec, ObjectLoader } from './obj';
-import { Dict, isDict, isName, isRef, isStream } from './primitives';
-import { ColorSpace } from './colorspace';
-import { getInheritableProperty } from './core_utils';
-import { OperatorList } from './operator_list';
-import { Stream } from './stream';
->>>>>>> 7e37eb42
 
 class AnnotationFactory {
   /**
@@ -491,12 +479,8 @@
         return undefined;
       }
 
-<<<<<<< HEAD
+      const objectLoader = new ObjectLoader(resources, keys, resources.xref);
       return objectLoader.load().then(function () {
-=======
-      const objectLoader = new ObjectLoader(resources, keys, resources.xref);
-      return objectLoader.load().then(function() {
->>>>>>> 7e37eb42
         return resources;
       });
     });
@@ -795,13 +779,8 @@
     // since it's (most likely) a `Dict` which is non-serializable and will thus
     // cause errors when sending annotations to the main-thread (issue 10347).
     if (data.fieldType === 'Sig') {
-<<<<<<< HEAD
       // this.setFlags(AnnotationFlag.HIDDEN);
       data.fieldValue = null;
-=======
-      data.fieldValue = null;
-      this.setFlags(AnnotationFlag.HIDDEN);
->>>>>>> 7e37eb42
     }
   }
 
@@ -1082,12 +1061,8 @@
     } else {
       this.data.rect[1] = this.data.rect[3] - DEFAULT_ICON_SIZE;
       this.data.rect[2] = this.data.rect[0] + DEFAULT_ICON_SIZE;
-<<<<<<< HEAD
-      this.data.name = parameters.dict.has('Name') ?
-        parameters.dict.get('Name').name : 'Note';
-=======
       this.data.name = dict.has('Name') ?
-                       dict.get('Name').name : 'Note';
+        dict.get('Name').name : 'Note';
     }
 
     if (dict.has('State')) {
@@ -1096,7 +1071,6 @@
     } else {
       this.data.state = null;
       this.data.stateModel = null;
->>>>>>> 7e37eb42
     }
   }
 }
