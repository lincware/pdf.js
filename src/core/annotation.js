--- conflicted
+++ resolved
@@ -18,7 +18,6 @@
   AnnotationBorderStyleType,
   AnnotationFieldFlag,
   AnnotationFlag,
-<<<<<<< HEAD
   AnnotationReplyType,
   AnnotationType,
   assert,
@@ -29,28 +28,12 @@
   Util,
   warn,
 } from "../shared/util.js";
-import { Catalog, FileSpec, ObjectLoader } from "./obj.js";
-import { Dict, isDict, isName, isRef, isStream } from "./primitives.js";
-import { ColorSpace } from "./colorspace.js";
-import { getInheritableProperty } from "./core_utils.js";
-import { OperatorList } from "./operator_list.js";
-import { Stream } from "./stream.js";
-=======
-  AnnotationReplyType,AnnotationType,
-  assert, isString,
-  OPS,
-  stringToBytes,
-
-  stringToPDFString,Util,
-  warn
-} from '../shared/util';
-import {Catalog, FileSpec, ObjectLoader} from './obj';
-import {Dict, isDict, isName, isRef, isStream} from './primitives';
-import {ColorSpace} from './colorspace';
-import {getInheritableProperty } from './core_utils';
-import {OperatorList} from './operator_list';
-import {Stream} from './stream';
->>>>>>> a565b04d
+import {Catalog, FileSpec, ObjectLoader} from "./obj.js";
+import {Dict, isDict, isName, isRef, isStream} from "./primitives.js";
+import {ColorSpace} from "./colorspace.js";
+import {getInheritableProperty } from "./core_utils.js";
+import {OperatorList} from "./operator_list.js";
+import {Stream} from "./stream.js";
 
 class AnnotationFactory {
   /**
@@ -66,17 +49,12 @@
    *   instance.
    */
   static create(xref, ref, pdfManager, idFactory) {
-<<<<<<< HEAD
     return pdfManager.ensure(this, "_create", [
       xref,
       ref,
       pdfManager,
       idFactory,
     ]);
-=======
-    return pdfManager.ensure(this, '_create',
-      [xref, ref, pdfManager, idFactory]);
->>>>>>> a565b04d
   }
 
   /**
@@ -114,30 +92,21 @@
         fieldType = isName(fieldType) ? fieldType.name : null;
 
         switch (fieldType) {
-<<<<<<< HEAD
-          case "Tx":
-=======
           case 'Sig':
             return new SigWidgetAnnotation(parameters);
-          case 'Tx':
->>>>>>> a565b04d
+          case "Tx":
             return new TextWidgetAnnotation(parameters);
           case "Btn":
             return new ButtonWidgetAnnotation(parameters);
           case "Ch":
             return new ChoiceWidgetAnnotation(parameters);
         }
-<<<<<<< HEAD
         warn(
           'Unimplemented widget field type "' +
             fieldType +
             '", ' +
             "falling back to base field type."
         );
-=======
-        warn('Unimplemented widget field type "' + fieldType + '", ' +
-          'falling back to base field type.');
->>>>>>> a565b04d
         return new WidgetAnnotation(parameters);
 
       case "Popup":
@@ -189,17 +158,12 @@
         if (!subtype) {
           warn("Annotation is missing the required /Subtype.");
         } else {
-<<<<<<< HEAD
           warn(
             'Unimplemented annotation type "' +
               subtype +
               '", ' +
               "falling back to base annotation."
           );
-=======
-          warn('Unimplemented annotation type "' + subtype + '", ' +
-            'falling back to base annotation.');
->>>>>>> a565b04d
         }
         return new Annotation(parameters);
     }
@@ -300,34 +264,22 @@
    * @private
    */
   _isViewable(flags) {
-<<<<<<< HEAD
     return (
       !this._hasFlag(flags, AnnotationFlag.INVISIBLE) &&
       !this._hasFlag(flags, AnnotationFlag.HIDDEN) &&
       !this._hasFlag(flags, AnnotationFlag.NOVIEW)
     );
-=======
-    return !this._hasFlag(flags, AnnotationFlag.INVISIBLE) &&
-      !this._hasFlag(flags, AnnotationFlag.HIDDEN) &&
-      !this._hasFlag(flags, AnnotationFlag.NOVIEW);
->>>>>>> a565b04d
   }
 
   /**
    * @private
    */
   _isPrintable(flags) {
-<<<<<<< HEAD
     return (
       this._hasFlag(flags, AnnotationFlag.PRINT) &&
       !this._hasFlag(flags, AnnotationFlag.INVISIBLE) &&
       !this._hasFlag(flags, AnnotationFlag.HIDDEN)
     );
-=======
-    return this._hasFlag(flags, AnnotationFlag.PRINT) &&
-      !this._hasFlag(flags, AnnotationFlag.INVISIBLE) &&
-      !this._hasFlag(flags, AnnotationFlag.HIDDEN);
->>>>>>> a565b04d
   }
 
   /**
@@ -845,7 +797,6 @@
     data.annotationType = AnnotationType.WIDGET;
     data.fieldName = this._constructFieldName(dict);
     data.fieldValue = getInheritableProperty({
-<<<<<<< HEAD
       dict,
       key: "V",
       getArray: true,
@@ -856,17 +807,6 @@
     data.fieldType = isName(fieldType) ? fieldType.name : null;
     this.fieldResources =
       getInheritableProperty({ dict, key: "DR" }) || Dict.empty;
-=======
-      dict, key: 'V',
-      getArray: true,
-    });
-    data.alternativeText = stringToPDFString(dict.get('TU') || '');
-    data.defaultAppearance = getInheritableProperty({ dict, key: 'DA', }) || '';
-    const fieldType = getInheritableProperty({ dict, key: 'FT', });
-    data.fieldType = isName(fieldType) ? fieldType.name : null;
-    this.fieldResources = getInheritableProperty({ dict, key: 'DR', }) ||
-      Dict.empty;
->>>>>>> a565b04d
 
     data.fieldFlags = getInheritableProperty({ dict, key: "Ff" });
     if (!Number.isInteger(data.fieldFlags) || data.fieldFlags < 0) {
@@ -878,12 +818,8 @@
     // Hide signatures because we cannot validate them, and unset the fieldValue
     // since it's (most likely) a `Dict` which is non-serializable and will thus
     // cause errors when sending annotations to the main-thread (issue 10347).
-<<<<<<< HEAD
     if (data.fieldType === "Sig") {
-=======
-    if (data.fieldType === 'Sig') {
       // this.setFlags(AnnotationFlag.HIDDEN);
->>>>>>> a565b04d
       data.fieldValue = null;
     }
   }
@@ -983,12 +919,8 @@
 
     // Process field flags for the display layer.
     this.data.multiLine = this.hasFieldFlag(AnnotationFieldFlag.MULTILINE);
-<<<<<<< HEAD
     this.data.comb =
       this.hasFieldFlag(AnnotationFieldFlag.COMB) &&
-=======
-    this.data.comb = this.hasFieldFlag(AnnotationFieldFlag.COMB) &&
->>>>>>> a565b04d
       !this.hasFieldFlag(AnnotationFieldFlag.MULTILINE) &&
       !this.hasFieldFlag(AnnotationFieldFlag.PASSWORD) &&
       !this.hasFieldFlag(AnnotationFieldFlag.FILESELECT) &&
@@ -1029,17 +961,11 @@
   constructor(params) {
     super(params);
 
-<<<<<<< HEAD
     this.data.checkBox =
       !this.hasFieldFlag(AnnotationFieldFlag.RADIO) &&
       !this.hasFieldFlag(AnnotationFieldFlag.PUSHBUTTON);
     this.data.radioButton =
       this.hasFieldFlag(AnnotationFieldFlag.RADIO) &&
-=======
-    this.data.checkBox = !this.hasFieldFlag(AnnotationFieldFlag.RADIO) &&
-      !this.hasFieldFlag(AnnotationFieldFlag.PUSHBUTTON);
-    this.data.radioButton = this.hasFieldFlag(AnnotationFieldFlag.RADIO) &&
->>>>>>> a565b04d
       !this.hasFieldFlag(AnnotationFieldFlag.PUSHBUTTON);
     this.data.pushButton = this.hasFieldFlag(AnnotationFieldFlag.PUSHBUTTON);
 
@@ -1147,14 +1073,9 @@
 
         this.data.options[i] = {
           exportValue: isOptionArray ? xref.fetchIfRef(option[0]) : option,
-<<<<<<< HEAD
           displayValue: stringToPDFString(
             isOptionArray ? xref.fetchIfRef(option[1]) : option
           ),
-=======
-          displayValue: stringToPDFString(isOptionArray ?
-            xref.fetchIfRef(option[1]) : option),
->>>>>>> a565b04d
         };
       }
     }
@@ -1186,12 +1107,7 @@
     } else {
       this.data.rect[1] = this.data.rect[3] - DEFAULT_ICON_SIZE;
       this.data.rect[2] = this.data.rect[0] + DEFAULT_ICON_SIZE;
-<<<<<<< HEAD
       this.data.name = dict.has("Name") ? dict.get("Name").name : "Note";
-=======
-      this.data.name = dict.has('Name') ?
-        dict.get('Name').name : 'Note';
->>>>>>> a565b04d
     }
 
     if (dict.has("State")) {
