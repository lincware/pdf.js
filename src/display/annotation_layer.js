--- conflicted
+++ resolved
@@ -1747,15 +1747,12 @@
   }
 
   render() {
-<<<<<<< HEAD
     this.container.className = "highlightAnnotation";
 
     if (this.data.subject) {
       this.container.setAttribute("data-subject", this.data.subject);
     }
 
-=======
->>>>>>> ed3758f8
     if (!this.data.hasPopup) {
       this._createPopup(null, this.data);
     }
