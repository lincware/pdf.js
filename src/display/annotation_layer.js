/* Copyright 2014 Mozilla Foundation
 *
 * Licensed under the Apache License, Version 2.0 (the "License");
 * you may not use this file except in compliance with the License.
 * You may obtain a copy of the License at
 *
 *     http://www.apache.org/licenses/LICENSE-2.0
 *
 * Unless required by applicable law or agreed to in writing, software
 * distributed under the License is distributed on an "AS IS" BASIS,
 * WITHOUT WARRANTIES OR CONDITIONS OF ANY KIND, either express or implied.
 * See the License for the specific language governing permissions and
 * limitations under the License.
 */
/* eslint no-var: error */

<<<<<<< HEAD
import {
  addLinkAttributes,
  DOMSVGFactory,
  getFilenameFromUrl,
  LinkTarget,
  PDFDateString,
} from "./display_utils.js";
import {
  AnnotationBorderStyleType,
  AnnotationType,
  stringToPDFString,
  unreachable,
  Util,
  warn,
} from "../shared/util.js";
=======
import { addLinkAttributes, DOMSVGFactory, getFilenameFromUrl, LinkTarget ,
  PDFDateString
} from './display_utils';
import { AnnotationBorderStyleType, AnnotationType, stringToPDFString, unreachable, Util, warn } from '../shared/util';
>>>>>>> a565b04d

/**
 * @typedef {Object} AnnotationElementParameters
 * @property {Object} data
 * @property {HTMLDivElement} layer
 * @property {PDFPage} page
 * @property {PageViewport} viewport
 * @property {IPDFLinkService} linkService
 * @property {DownloadManager} downloadManager
 * @property {string} [imageResourcesPath] - Path for image resources, mainly
 *   for annotation icons. Include trailing slash.
 * @property {boolean} renderInteractiveForms
 * @property {Object} svgFactory
 */

class AnnotationElementFactory {
  /**
   * @param {AnnotationElementParameters} parameters
   * @returns {AnnotationElement}
   */
  static create(parameters) {
    const subtype = parameters.data.annotationType;

    switch (subtype) {
      case AnnotationType.LINK:
        return new LinkAnnotationElement(parameters);

      case AnnotationType.TEXT:
        return new TextAnnotationElement(parameters);

      case AnnotationType.WIDGET:
        const fieldType = parameters.data.fieldType;

        switch (fieldType) {
<<<<<<< HEAD
          case "Tx":
=======
          case 'Sig':
            console.log('Sig Data', parameters);
            return new SigWidgetAnnotationElement(parameters);
          case 'Tx':
>>>>>>> a565b04d
            return new TextWidgetAnnotationElement(parameters);
          case "Btn":
            if (parameters.data.radioButton) {
              return new RadioButtonWidgetAnnotationElement(parameters);
            } else if (parameters.data.checkBox) {
              return new CheckboxWidgetAnnotationElement(parameters);
            }
            return new PushButtonWidgetAnnotationElement(parameters);
          case "Ch":
            return new ChoiceWidgetAnnotationElement(parameters);
        }
        return new WidgetAnnotationElement(parameters);

      case AnnotationType.POPUP:
        return new PopupAnnotationElement(parameters);

      case AnnotationType.FREETEXT:
        return new FreeTextAnnotationElement(parameters);

      case AnnotationType.LINE:
        return new LineAnnotationElement(parameters);

      case AnnotationType.SQUARE:
        return new SquareAnnotationElement(parameters);

      case AnnotationType.CIRCLE:
        return new CircleAnnotationElement(parameters);

      case AnnotationType.POLYLINE:
        return new PolylineAnnotationElement(parameters);

      case AnnotationType.CARET:
        return new CaretAnnotationElement(parameters);

      case AnnotationType.INK:
        return new InkAnnotationElement(parameters);

      case AnnotationType.POLYGON:
        return new PolygonAnnotationElement(parameters);

      case AnnotationType.HIGHLIGHT:
        return new HighlightAnnotationElement(parameters);

      case AnnotationType.UNDERLINE:
        return new UnderlineAnnotationElement(parameters);

      case AnnotationType.SQUIGGLY:
        return new SquigglyAnnotationElement(parameters);

      case AnnotationType.STRIKEOUT:
        return new StrikeOutAnnotationElement(parameters);

      case AnnotationType.STAMP:
        return new StampAnnotationElement(parameters);

      case AnnotationType.FILEATTACHMENT:
        return new FileAttachmentAnnotationElement(parameters);

      default:
        return new AnnotationElement(parameters);
    }
  }
}

class AnnotationElement {
  constructor(parameters, isRenderable = false, ignoreBorder = false) {
    this.isRenderable = isRenderable;
    this.data = parameters.data;
    this.layer = parameters.layer;
    this.page = parameters.page;
    this.viewport = parameters.viewport;
    this.linkService = parameters.linkService;
    this.downloadManager = parameters.downloadManager;
    this.imageResourcesPath = parameters.imageResourcesPath;
    this.renderInteractiveForms = parameters.renderInteractiveForms;
    this.svgFactory = parameters.svgFactory;

    if (isRenderable) {
      this.container = this._createContainer(ignoreBorder);
    }
  }

  /**
   * Create an empty container for the annotation's HTML element.
   *
   * @private
   * @param {boolean} ignoreBorder
   * @memberof AnnotationElement
   * @returns {HTMLSectionElement}
   */
  _createContainer(ignoreBorder = false) {
    const data = this.data,
      page = this.page,
      viewport = this.viewport;
    const container = document.createElement("section");
    let width = data.rect[2] - data.rect[0];
    let height = data.rect[3] - data.rect[1];

    container.setAttribute("data-annotation-id", data.id);

    // Do *not* modify `data.rect`, since that will corrupt the annotation
    // position on subsequent calls to `_createContainer` (see issue 6804).
    const rect = Util.normalizeRect([
      data.rect[0],
      page.view[3] - data.rect[1] + page.view[1],
      data.rect[2],
      page.view[3] - data.rect[3] + page.view[1],
    ]);

    container.style.transform = `matrix(${viewport.transform.join(",")})`;
    container.style.transformOrigin = `-${rect[0]}px -${rect[1]}px`;

    if (!ignoreBorder && data.borderStyle.width > 0) {
      container.style.borderWidth = `${data.borderStyle.width}px`;
      if (data.borderStyle.style !== AnnotationBorderStyleType.UNDERLINE) {
        // Underline styles only have a bottom border, so we do not need
        // to adjust for all borders. This yields a similar result as
        // Adobe Acrobat/Reader.
        width = width - 2 * data.borderStyle.width;
        height = height - 2 * data.borderStyle.width;
      }

      const horizontalRadius = data.borderStyle.horizontalCornerRadius;
      const verticalRadius = data.borderStyle.verticalCornerRadius;
      if (horizontalRadius > 0 || verticalRadius > 0) {
        const radius = `${horizontalRadius}px / ${verticalRadius}px`;
        container.style.borderRadius = radius;
      }

      switch (data.borderStyle.style) {
        case AnnotationBorderStyleType.SOLID:
          container.style.borderStyle = "solid";
          break;

        case AnnotationBorderStyleType.DASHED:
          container.style.borderStyle = "dashed";
          break;

        case AnnotationBorderStyleType.BEVELED:
          warn("Unimplemented border style: beveled");
          break;

        case AnnotationBorderStyleType.INSET:
          warn("Unimplemented border style: inset");
          break;

        case AnnotationBorderStyleType.UNDERLINE:
          container.style.borderBottomStyle = "solid";
          break;

        default:
          break;
      }

      if (data.color) {
<<<<<<< HEAD
        container.style.borderColor = Util.makeCssRgb(
          data.color[0] | 0,
          data.color[1] | 0,
          data.color[2] | 0
        );
=======
        container.style.borderColor = Util.makeCssRgb(data.color[0] | 0,
          data.color[1] | 0,
          data.color[2] | 0);
>>>>>>> a565b04d
      } else {
        // Transparent (invisible) border, so do not draw it at all.
        container.style.borderWidth = 0;
      }
    }

    container.style.left = `${rect[0]}px`;
    container.style.top = `${rect[1]}px`;
    container.style.width = `${width}px`;
    container.style.height = `${height}px`;
    return container;
  }

  /**
   * Create a popup for the annotation's HTML element. This is used for
   * annotations that do not have a Popup entry in the dictionary, but
   * are of a type that works with popups (such as Highlight annotations).
   *
   * @private
   * @param {HTMLSectionElement} container
   * @param {HTMLDivElement|HTMLImageElement|null} trigger
   * @param {Object} data
   * @memberof AnnotationElement
   */
  _createPopup(container, trigger, data) {
    // If no trigger element is specified, create it.
    if (!trigger) {
      trigger = document.createElement("div");
      trigger.style.height = container.style.height;
      trigger.style.width = container.style.width;
      container.appendChild(trigger);
    }

    const popupElement = new PopupElement({
      container,
      trigger,
      color: data.color,
      title: data.title,
      modificationDate: data.modificationDate,
      contents: data.contents,
      hideWrapper: true,
    });
    const popup = popupElement.render();

    // Position the popup next to the annotation's container.
    popup.style.left = container.style.width;

    container.appendChild(popup);
  }

  /**
   * Render the annotation's HTML element in the empty container.
   *
   * @public
   * @memberof AnnotationElement
   */
  render() {
    unreachable("Abstract method `AnnotationElement.render` called");
  }
}

class LinkAnnotationElement extends AnnotationElement {
  constructor(parameters) {
<<<<<<< HEAD
    const isRenderable = !!(
      parameters.data.url ||
      parameters.data.dest ||
      parameters.data.action
    );
=======
    const isRenderable = !!(parameters.data.url || parameters.data.dest ||
      parameters.data.action);
>>>>>>> a565b04d
    super(parameters, isRenderable);
  }

  /**
   * Render the link annotation's HTML element in the empty container.
   *
   * @public
   * @memberof LinkAnnotationElement
   * @returns {HTMLSectionElement}
   */
  render() {
<<<<<<< HEAD
    this.container.className = "linkAnnotation";

    const { data, linkService } = this;
    const link = document.createElement("a");

    if (data.url) {
      addLinkAttributes(link, {
        url: data.url,
        target: data.newWindow
          ? LinkTarget.BLANK
          : linkService.externalLinkTarget,
        rel: linkService.externalLinkRel,
        enabled: linkService.externalLinkEnabled,
      });
    } else if (data.action) {
      this._bindNamedAction(link, data.action);
    } else {
      this._bindLink(link, data.dest);
=======
    this.container.className = 'linkAnnotation';

    const { data, linkService, } = this;
    const link = document.createElement('a');

    addLinkAttributes(link, {
      url: data.url,
      target: (data.newWindow ?
        LinkTarget.BLANK : linkService.externalLinkTarget),
      rel: linkService.externalLinkRel,
      enabled: linkService.externalLinkEnabled,
    });

    if (!data.url) {
      if (data.action) {
        this._bindNamedAction(link, data.action);
      } else {
        this._bindLink(link, data.dest);
      }
>>>>>>> a565b04d
    }

    this.container.appendChild(link);
    return this.container;
  }

  /**
   * Bind internal links to the link element.
   *
   * @private
   * @param {Object} link
   * @param {Object} destination
   * @memberof LinkAnnotationElement
   */
  _bindLink(link, destination) {
    link.href = this.linkService.getDestinationHash(destination);
    link.onclick = () => {
      if (destination) {
        this.linkService.navigateTo(destination);
      }
      return false;
    };
    if (destination) {
      link.className = "internalLink";
    }
  }

  /**
   * Bind named actions to the link element.
   *
   * @private
   * @param {Object} link
   * @param {Object} action
   * @memberof LinkAnnotationElement
   */
  _bindNamedAction(link, action) {
    link.href = this.linkService.getAnchorUrl("");
    link.onclick = () => {
      this.linkService.executeNamedAction(action);
      return false;
    };
    link.className = "internalLink";
  }
}

class TextAnnotationElement extends AnnotationElement {
  constructor(parameters) {
<<<<<<< HEAD
    const isRenderable = !!(
      parameters.data.hasPopup ||
      parameters.data.title ||
      parameters.data.contents
    );
=======
    const isRenderable = !!(parameters.data.hasPopup ||
      parameters.data.title || parameters.data.contents);
>>>>>>> a565b04d
    super(parameters, isRenderable);
  }

  /**
   * Render the text annotation's HTML element in the empty container.
   *
   * @public
   * @memberof TextAnnotationElement
   * @returns {HTMLSectionElement}
   */
  render() {
    this.container.className = "textAnnotation";

    const image = document.createElement("img");
    image.style.height = this.container.style.height;
    image.style.width = this.container.style.width;
    image.src =
      this.imageResourcesPath +
      "annotation-" +
      this.data.name.toLowerCase() +
      ".svg";
    image.alt = "[{{type}} Annotation]";
    image.dataset.l10nId = "text_annotation_type";
    image.dataset.l10nArgs = JSON.stringify({ type: this.data.name });

    if (!this.data.hasPopup) {
      this._createPopup(this.container, image, this.data);
    }

    this.container.appendChild(image);
    return this.container;
  }
}

class WidgetAnnotationElement extends AnnotationElement {
  /**
   * Render the widget annotation's HTML element in the empty container.
   *
   * @public
   * @memberof WidgetAnnotationElement
   * @returns {HTMLSectionElement}
   */
  render() {
    // Show only the container for unsupported field types.
    return this.container;
  }
}

class TextWidgetAnnotationElement extends WidgetAnnotationElement {
  constructor(parameters) {
    const isRenderable =
      parameters.renderInteractiveForms ||
      (!parameters.data.hasAppearance && !!parameters.data.fieldValue);
    super(parameters, isRenderable);
  }

  /**
   * Render the text widget annotation's HTML element in the empty container.
   *
   * @public
   * @memberof TextWidgetAnnotationElement
   * @returns {HTMLSectionElement}
   */
  render() {
    const TEXT_ALIGNMENT = ["left", "center", "right"];

    this.container.className = "textWidgetAnnotation";

    let element = null;
    if (this.renderInteractiveForms) {
      // NOTE: We cannot set the values using `element.value` below, since it
      //       prevents the AnnotationLayer rasterizer in `test/driver.js`
      //       from parsing the elements correctly for the reference tests.
      if (this.data.multiLine) {
        element = document.createElement("textarea");
        element.textContent = this.data.fieldValue;
      } else {
        element = document.createElement("input");
        element.type = "text";
        element.setAttribute("value", this.data.fieldValue);
      }

      element.disabled = this.data.readOnly;
      element.name = this.data.fieldName;

      if (this.data.maxLen !== null) {
        element.maxLength = this.data.maxLen;
      }

      if (this.data.comb) {
        const fieldWidth = this.data.rect[2] - this.data.rect[0];
        const combWidth = fieldWidth / this.data.maxLen;

        element.classList.add("comb");
        element.style.letterSpacing = `calc(${combWidth}px - 1ch)`;
      }
    } else {
      element = document.createElement("div");
      element.textContent = this.data.fieldValue;
      element.style.verticalAlign = "middle";
      element.style.display = "table-cell";

      let font = null;
<<<<<<< HEAD
      if (
        this.data.fontRefName &&
        this.page.commonObjs.has(this.data.fontRefName)
      ) {
=======
      if (this.data.fontRefName &&
        this.page.commonObjs.has(this.data.fontRefName)) {
>>>>>>> a565b04d
        font = this.page.commonObjs.get(this.data.fontRefName);
      }
      this._setTextStyle(element, font);
    }

    if (this.data.textAlignment !== null) {
      element.style.textAlign = TEXT_ALIGNMENT[this.data.textAlignment];
    }

    this.container.appendChild(element);
    return this.container;
  }

  /**
   * Apply text styles to the text in the element.
   *
   * @private
   * @param {HTMLDivElement} element
   * @param {Object} font
   * @memberof TextWidgetAnnotationElement
   */
  _setTextStyle(element, font) {
    // TODO: This duplicates some of the logic in CanvasGraphics.setFont().
    const style = element.style;
    style.fontSize = `${this.data.fontSize}px`;
    style.direction = this.data.fontDirection < 0 ? "rtl" : "ltr";

    if (!font) {
      return;
    }

    let bold = "normal";
    if (font.black) {
      bold = "900";
    } else if (font.bold) {
      bold = "bold";
    }
    style.fontWeight = bold;
    style.fontStyle = font.italic ? "italic" : "normal";

    // Use a reasonable default font if the font doesn't specify a fallback.
    const fontFamily = font.loadedName ? `"${font.loadedName}", ` : "";
    const fallbackName = font.fallbackName || "Helvetica, sans-serif";
    style.fontFamily = fontFamily + fallbackName;
  }
}

class SigWidgetAnnotationElement extends TextWidgetAnnotationElement {
  render() {
    this.container.className = 'sigAnnotation';
    this.container.setAttribute('data-field-id', this.data.fieldName);

    // Create an invisible square with the same rectangle that acts as the
    // trigger for the popup. Only the square itself should trigger the
    // popup, not the entire container.
    let data = this.data;
    let width = data.rect[2] - data.rect[0];
    let height = data.rect[3] - data.rect[1];

    let div = document.createElement('div');
    div.style.width = width + 'px';
    div.style.height = height + 'px';

    this.container.appendChild(div);

    return this.container;
  }
}

class CheckboxWidgetAnnotationElement extends WidgetAnnotationElement {
  constructor(parameters) {
    super(parameters, parameters.renderInteractiveForms);
  }

  /**
   * Render the checkbox widget annotation's HTML element
   * in the empty container.
   *
   * @public
   * @memberof CheckboxWidgetAnnotationElement
   * @returns {HTMLSectionElement}
   */
  render() {
    this.container.className = "buttonWidgetAnnotation checkBox";

    const element = document.createElement("input");
    element.disabled = this.data.readOnly;
    element.type = "checkbox";
    element.name = this.data.fieldName;
    if (this.data.fieldValue && this.data.fieldValue !== "Off") {
      element.setAttribute("checked", true);
    }

    this.container.appendChild(element);
    return this.container;
  }
}

class RadioButtonWidgetAnnotationElement extends WidgetAnnotationElement {
  constructor(parameters) {
    super(parameters, parameters.renderInteractiveForms);
  }

  /**
   * Render the radio button widget annotation's HTML element
   * in the empty container.
   *
   * @public
   * @memberof RadioButtonWidgetAnnotationElement
   * @returns {HTMLSectionElement}
   */
  render() {
    this.container.className = "buttonWidgetAnnotation radioButton";

    const element = document.createElement("input");
    element.disabled = this.data.readOnly;
    element.type = "radio";
    element.name = this.data.fieldName;
    if (this.data.fieldValue === this.data.buttonValue) {
      element.setAttribute("checked", true);
    }

    this.container.appendChild(element);
    return this.container;
  }
}

class PushButtonWidgetAnnotationElement extends LinkAnnotationElement {
  /**
   * Render the push button widget annotation's HTML element
   * in the empty container.
   *
   * @public
   * @memberof PushButtonWidgetAnnotationElement
   * @returns {HTMLSectionElement}
   */
  render() {
    // The rendering and functionality of a push button widget annotation is
    // equal to that of a link annotation, but may have more functionality, such
    // as performing actions on form fields (resetting, submitting, et cetera).
    const container = super.render();
    container.className = "buttonWidgetAnnotation pushButton";
    return container;
  }
}

class ChoiceWidgetAnnotationElement extends WidgetAnnotationElement {
  constructor(parameters) {
    super(parameters, parameters.renderInteractiveForms);
  }

  /**
   * Render the choice widget annotation's HTML element in the empty
   * container.
   *
   * @public
   * @memberof ChoiceWidgetAnnotationElement
   * @returns {HTMLSectionElement}
   */
  render() {
    this.container.className = "choiceWidgetAnnotation";

    const selectElement = document.createElement("select");
    selectElement.disabled = this.data.readOnly;
    selectElement.name = this.data.fieldName;

    if (!this.data.combo) {
      // List boxes have a size and (optionally) multiple selection.
      selectElement.size = this.data.options.length;
      if (this.data.multiSelect) {
        selectElement.multiple = true;
      }
    }

    // Insert the options into the choice field.
    for (const option of this.data.options) {
      const optionElement = document.createElement("option");
      optionElement.textContent = option.displayValue;
      optionElement.value = option.exportValue;
      if (this.data.fieldValue.includes(option.displayValue)) {
        optionElement.setAttribute("selected", true);
      }
      selectElement.appendChild(optionElement);
    }

    this.container.appendChild(selectElement);
    return this.container;
  }
}

class PopupAnnotationElement extends AnnotationElement {
  constructor(parameters) {
    const isRenderable = !!(parameters.data.title || parameters.data.contents);
    super(parameters, isRenderable);
  }

  /**
   * Render the popup annotation's HTML element in the empty container.
   *
   * @public
   * @memberof PopupAnnotationElement
   * @returns {HTMLSectionElement}
   */
  render() {
    // Do not render popup annotations for parent elements with these types as
    // they create the popups themselves (because of custom trigger divs).
    const IGNORE_TYPES = [
      "Line",
      "Square",
      "Circle",
      "PolyLine",
      "Polygon",
      "Ink",
    ];

    this.container.className = "popupAnnotation";

    if (IGNORE_TYPES.includes(this.data.parentType)) {
      return this.container;
    }

    const selector = `[data-annotation-id="${this.data.parentId}"]`;
    const parentElement = this.layer.querySelector(selector);
    if (!parentElement) {
      return this.container;
    }

    const popup = new PopupElement({
      container: this.container,
      trigger: parentElement,
      color: this.data.color,
      title: this.data.title,
      modificationDate: this.data.modificationDate,
      contents: this.data.contents,
    });

    // Position the popup next to the parent annotation's container.
    // PDF viewers ignore a popup annotation's rectangle.
    const parentLeft = parseFloat(parentElement.style.left);
    const parentWidth = parseFloat(parentElement.style.width);
    this.container.style.transformOrigin = `-${parentLeft + parentWidth}px -${
      parentElement.style.top
    }`;
    this.container.style.left = `${parentLeft + parentWidth}px`;

    this.container.appendChild(popup.render());
    return this.container;
  }
}

class PopupElement {
  constructor(parameters) {
    this.container = parameters.container;
    this.trigger = parameters.trigger;
    this.color = parameters.color;
    this.title = parameters.title;
    this.modificationDate = parameters.modificationDate;
    this.contents = parameters.contents;
    this.hideWrapper = parameters.hideWrapper || false;

    this.pinned = false;
  }

  /**
   * Render the popup's HTML element.
   *
   * @public
   * @memberof PopupElement
   * @returns {HTMLSectionElement}
   */
  render() {
    const BACKGROUND_ENLIGHT = 0.7;

    const wrapper = document.createElement("div");
    wrapper.className = "popupWrapper";

    // For Popup annotations we hide the entire section because it contains
    // only the popup. However, for Text annotations without a separate Popup
    // annotation, we cannot hide the entire container as the image would
    // disappear too. In that special case, hiding the wrapper suffices.
    this.hideElement = this.hideWrapper ? wrapper : this.container;
    this.hideElement.setAttribute("hidden", true);

    const popup = document.createElement("div");
    popup.className = "popup";

    const color = this.color;
    if (color) {
      // Enlighten the color.
      const r = BACKGROUND_ENLIGHT * (255 - color[0]) + color[0];
      const g = BACKGROUND_ENLIGHT * (255 - color[1]) + color[1];
      const b = BACKGROUND_ENLIGHT * (255 - color[2]) + color[2];
      popup.style.backgroundColor = Util.makeCssRgb(r | 0, g | 0, b | 0);
    }

    const title = document.createElement("h1");
    title.textContent = this.title;
    popup.appendChild(title);

    // The modification date is shown in the popup instead of the creation
    // date if it is available and can be parsed correctly, which is
    // consistent with other viewers such as Adobe Acrobat.
    const dateObject = PDFDateString.toDateObject(this.modificationDate);
    if (dateObject) {
      const modificationDate = document.createElement("span");
      modificationDate.textContent = "{{date}}, {{time}}";
      modificationDate.dataset.l10nId = "annotation_date_string";
      modificationDate.dataset.l10nArgs = JSON.stringify({
        date: dateObject.toLocaleDateString(),
        time: dateObject.toLocaleTimeString(),
      });
      popup.appendChild(modificationDate);
    }

    const contents = this._formatContents(this.contents);
    popup.appendChild(contents);

    // Attach the event listeners to the trigger element.
    this.trigger.addEventListener("click", this._toggle.bind(this));
    this.trigger.addEventListener("mouseover", this._show.bind(this, false));
    this.trigger.addEventListener("mouseout", this._hide.bind(this, false));
    popup.addEventListener("click", this._hide.bind(this, true));

    wrapper.appendChild(popup);
    return wrapper;
  }

  /**
   * Format the contents of the popup by adding newlines where necessary.
   *
   * @private
   * @param {string} contents
   * @memberof PopupElement
   * @returns {HTMLParagraphElement}
   */
  _formatContents(contents) {
    const p = document.createElement("p");
    const lines = contents.split(/(?:\r\n?|\n)/);
    for (let i = 0, ii = lines.length; i < ii; ++i) {
      const line = lines[i];
      p.appendChild(document.createTextNode(line));
      if (i < ii - 1) {
        p.appendChild(document.createElement("br"));
      }
    }
    return p;
  }

  /**
   * Toggle the visibility of the popup.
   *
   * @private
   * @memberof PopupElement
   */
  _toggle() {
    if (this.pinned) {
      this._hide(true);
    } else {
      this._show(true);
    }
  }

  /**
   * Show the popup.
   *
   * @private
   * @param {boolean} pin
   * @memberof PopupElement
   */
  _show(pin = false) {
    if (pin) {
      this.pinned = true;
    }
    if (this.hideElement.hasAttribute("hidden")) {
      this.hideElement.removeAttribute("hidden");
      this.container.style.zIndex += 1;
    }
  }

  /**
   * Hide the popup.
   *
   * @private
   * @param {boolean} unpin
   * @memberof PopupElement
   */
  _hide(unpin = true) {
    if (unpin) {
      this.pinned = false;
    }
    if (!this.hideElement.hasAttribute("hidden") && !this.pinned) {
      this.hideElement.setAttribute("hidden", true);
      this.container.style.zIndex -= 1;
    }
  }
}

class FreeTextAnnotationElement extends AnnotationElement {
  constructor(parameters) {
    const isRenderable = !!(
      parameters.data.hasPopup ||
      parameters.data.title ||
      parameters.data.contents
    );
    super(parameters, isRenderable, /* ignoreBorder = */ true);
  }

  /**
   * Render the free text annotation's HTML element in the empty container.
   *
   * @public
   * @memberof FreeTextAnnotationElement
   * @returns {HTMLSectionElement}
   */
  render() {
    this.container.className = "freeTextAnnotation";

    if (!this.data.hasPopup) {
      this._createPopup(this.container, null, this.data);
    }
    return this.container;
  }
}

class LineAnnotationElement extends AnnotationElement {
  constructor(parameters) {
<<<<<<< HEAD
    const isRenderable = !!(
      parameters.data.hasPopup ||
      parameters.data.title ||
      parameters.data.contents
    );
=======
    const isRenderable = !!(parameters.data.hasPopup ||
      parameters.data.title || parameters.data.contents);
>>>>>>> a565b04d
    super(parameters, isRenderable, /* ignoreBorder = */ true);
  }

  /**
   * Render the line annotation's HTML element in the empty container.
   *
   * @public
   * @memberof LineAnnotationElement
   * @returns {HTMLSectionElement}
   */
  render() {
    this.container.className = "lineAnnotation";

    // Create an invisible line with the same starting and ending coordinates
    // that acts as the trigger for the popup. Only the line itself should
    // trigger the popup, not the entire container.
    const data = this.data;
    const width = data.rect[2] - data.rect[0];
    const height = data.rect[3] - data.rect[1];
    const svg = this.svgFactory.create(width, height);

    // PDF coordinates are calculated from a bottom left origin, so transform
    // the line coordinates to a top left origin for the SVG element.
    const line = this.svgFactory.createElement("svg:line");
    line.setAttribute("x1", data.rect[2] - data.lineCoordinates[0]);
    line.setAttribute("y1", data.rect[3] - data.lineCoordinates[1]);
    line.setAttribute("x2", data.rect[2] - data.lineCoordinates[2]);
    line.setAttribute("y2", data.rect[3] - data.lineCoordinates[3]);
    // Ensure that the 'stroke-width' is always non-zero, since otherwise it
    // won't be possible to open/close the popup (note e.g. issue 11122).
    line.setAttribute("stroke-width", data.borderStyle.width || 1);
    line.setAttribute("stroke", "transparent");

    svg.appendChild(line);
    this.container.appendChild(svg);

    // Create the popup ourselves so that we can bind it to the line instead
    // of to the entire container (which is the default).
    this._createPopup(this.container, line, data);

    return this.container;
  }
}

class SquareAnnotationElement extends AnnotationElement {
  constructor(parameters) {
<<<<<<< HEAD
    const isRenderable = !!(
      parameters.data.hasPopup ||
      parameters.data.title ||
      parameters.data.contents
    );
=======
    const isRenderable = !!(parameters.data.hasPopup ||
      parameters.data.title || parameters.data.contents);
>>>>>>> a565b04d
    super(parameters, isRenderable, /* ignoreBorder = */ true);
  }

  /**
   * Render the square annotation's HTML element in the empty container.
   *
   * @public
   * @memberof SquareAnnotationElement
   * @returns {HTMLSectionElement}
   */
  render() {
    this.container.className = "squareAnnotation";

    // Create an invisible square with the same rectangle that acts as the
    // trigger for the popup. Only the square itself should trigger the
    // popup, not the entire container.
    const data = this.data;
    const width = data.rect[2] - data.rect[0];
    const height = data.rect[3] - data.rect[1];
    const svg = this.svgFactory.create(width, height);

    // The browser draws half of the borders inside the square and half of
    // the borders outside the square by default. This behavior cannot be
    // changed programmatically, so correct for that here.
    const borderWidth = data.borderStyle.width;
    const square = this.svgFactory.createElement("svg:rect");
    square.setAttribute("x", borderWidth / 2);
    square.setAttribute("y", borderWidth / 2);
    square.setAttribute("width", width - borderWidth);
    square.setAttribute("height", height - borderWidth);
    // Ensure that the 'stroke-width' is always non-zero, since otherwise it
    // won't be possible to open/close the popup (note e.g. issue 11122).
    square.setAttribute("stroke-width", borderWidth || 1);
    square.setAttribute("stroke", "transparent");
    square.setAttribute("fill", "none");

    svg.appendChild(square);
    this.container.appendChild(svg);

    // Create the popup ourselves so that we can bind it to the square instead
    // of to the entire container (which is the default).
    this._createPopup(this.container, square, data);

    return this.container;
  }
}

class CircleAnnotationElement extends AnnotationElement {
  constructor(parameters) {
<<<<<<< HEAD
    const isRenderable = !!(
      parameters.data.hasPopup ||
      parameters.data.title ||
      parameters.data.contents
    );
=======
    const isRenderable = !!(parameters.data.hasPopup ||
      parameters.data.title || parameters.data.contents);
>>>>>>> a565b04d
    super(parameters, isRenderable, /* ignoreBorder = */ true);
  }

  /**
   * Render the circle annotation's HTML element in the empty container.
   *
   * @public
   * @memberof CircleAnnotationElement
   * @returns {HTMLSectionElement}
   */
  render() {
    this.container.className = "circleAnnotation";

    // Create an invisible circle with the same ellipse that acts as the
    // trigger for the popup. Only the circle itself should trigger the
    // popup, not the entire container.
    const data = this.data;
    const width = data.rect[2] - data.rect[0];
    const height = data.rect[3] - data.rect[1];
    const svg = this.svgFactory.create(width, height);

    // The browser draws half of the borders inside the circle and half of
    // the borders outside the circle by default. This behavior cannot be
    // changed programmatically, so correct for that here.
    const borderWidth = data.borderStyle.width;
    const circle = this.svgFactory.createElement("svg:ellipse");
    circle.setAttribute("cx", width / 2);
    circle.setAttribute("cy", height / 2);
    circle.setAttribute("rx", width / 2 - borderWidth / 2);
    circle.setAttribute("ry", height / 2 - borderWidth / 2);
    // Ensure that the 'stroke-width' is always non-zero, since otherwise it
    // won't be possible to open/close the popup (note e.g. issue 11122).
    circle.setAttribute("stroke-width", borderWidth || 1);
    circle.setAttribute("stroke", "transparent");
    circle.setAttribute("fill", "none");

    svg.appendChild(circle);
    this.container.appendChild(svg);

    // Create the popup ourselves so that we can bind it to the circle instead
    // of to the entire container (which is the default).
    this._createPopup(this.container, circle, data);

    return this.container;
  }
}

class PolylineAnnotationElement extends AnnotationElement {
  constructor(parameters) {
<<<<<<< HEAD
    const isRenderable = !!(
      parameters.data.hasPopup ||
      parameters.data.title ||
      parameters.data.contents
    );
=======
    const isRenderable = !!(parameters.data.hasPopup ||
      parameters.data.title || parameters.data.contents);
>>>>>>> a565b04d
    super(parameters, isRenderable, /* ignoreBorder = */ true);

    this.containerClassName = "polylineAnnotation";
    this.svgElementName = "svg:polyline";
  }

  /**
   * Render the polyline annotation's HTML element in the empty container.
   *
   * @public
   * @memberof PolylineAnnotationElement
   * @returns {HTMLSectionElement}
   */
  render() {
    this.container.className = this.containerClassName;

    // Create an invisible polyline with the same points that acts as the
    // trigger for the popup. Only the polyline itself should trigger the
    // popup, not the entire container.
    const data = this.data;
    const width = data.rect[2] - data.rect[0];
    const height = data.rect[3] - data.rect[1];
    const svg = this.svgFactory.create(width, height);

    // Convert the vertices array to a single points string that the SVG
    // polyline element expects ("x1,y1 x2,y2 ..."). PDF coordinates are
    // calculated from a bottom left origin, so transform the polyline
    // coordinates to a top left origin for the SVG element.
    let points = [];
    for (const coordinate of data.vertices) {
      const x = coordinate.x - data.rect[0];
      const y = data.rect[3] - coordinate.y;
      points.push(x + "," + y);
    }
    points = points.join(" ");

    const polyline = this.svgFactory.createElement(this.svgElementName);
    polyline.setAttribute("points", points);
    // Ensure that the 'stroke-width' is always non-zero, since otherwise it
    // won't be possible to open/close the popup (note e.g. issue 11122).
    polyline.setAttribute("stroke-width", data.borderStyle.width || 1);
    polyline.setAttribute("stroke", "transparent");
    polyline.setAttribute("fill", "none");

    svg.appendChild(polyline);
    this.container.appendChild(svg);

    // Create the popup ourselves so that we can bind it to the polyline
    // instead of to the entire container (which is the default).
    this._createPopup(this.container, polyline, data);

    return this.container;
  }
}

class PolygonAnnotationElement extends PolylineAnnotationElement {
  constructor(parameters) {
    // Polygons are specific forms of polylines, so reuse their logic.
    super(parameters);

    this.containerClassName = "polygonAnnotation";
    this.svgElementName = "svg:polygon";
  }
}

class CaretAnnotationElement extends AnnotationElement {
  constructor(parameters) {
    const isRenderable = !!(
      parameters.data.hasPopup ||
      parameters.data.title ||
      parameters.data.contents
    );
    super(parameters, isRenderable, /* ignoreBorder = */ true);
  }

  /**
   * Render the caret annotation's HTML element in the empty container.
   *
   * @public
   * @memberof CaretAnnotationElement
   * @returns {HTMLSectionElement}
   */
  render() {
    this.container.className = "caretAnnotation";

    if (!this.data.hasPopup) {
      this._createPopup(this.container, null, this.data);
    }
    return this.container;
  }
}

class InkAnnotationElement extends AnnotationElement {
  constructor(parameters) {
<<<<<<< HEAD
    const isRenderable = !!(
      parameters.data.hasPopup ||
      parameters.data.title ||
      parameters.data.contents
    );
=======
    const isRenderable = !!(parameters.data.hasPopup ||
      parameters.data.title || parameters.data.contents);
>>>>>>> a565b04d
    super(parameters, isRenderable, /* ignoreBorder = */ true);

    this.containerClassName = "inkAnnotation";

    // Use the polyline SVG element since it allows us to use coordinates
    // directly and to draw both straight lines and curves.
    this.svgElementName = "svg:polyline";
  }

  /**
   * Render the ink annotation's HTML element in the empty container.
   *
   * @public
   * @memberof InkAnnotationElement
   * @returns {HTMLSectionElement}
   */
  render() {
    this.container.className = this.containerClassName;

    // Create an invisible polyline with the same points that acts as the
    // trigger for the popup.
    const data = this.data;
    const width = data.rect[2] - data.rect[0];
    const height = data.rect[3] - data.rect[1];
    const svg = this.svgFactory.create(width, height);

    for (const inkList of data.inkLists) {
      // Convert the ink list to a single points string that the SVG
      // polyline element expects ("x1,y1 x2,y2 ..."). PDF coordinates are
      // calculated from a bottom left origin, so transform the polyline
      // coordinates to a top left origin for the SVG element.
      let points = [];
      for (const coordinate of inkList) {
        const x = coordinate.x - data.rect[0];
        const y = data.rect[3] - coordinate.y;
        points.push(`${x},${y}`);
      }
      points = points.join(" ");

      const polyline = this.svgFactory.createElement(this.svgElementName);
      polyline.setAttribute("points", points);
      // Ensure that the 'stroke-width' is always non-zero, since otherwise it
      // won't be possible to open/close the popup (note e.g. issue 11122).
      polyline.setAttribute("stroke-width", data.borderStyle.width || 1);
      polyline.setAttribute("stroke", "transparent");
      polyline.setAttribute("fill", "none");

      // Create the popup ourselves so that we can bind it to the polyline
      // instead of to the entire container (which is the default).
      this._createPopup(this.container, polyline, data);

      svg.appendChild(polyline);
    }

    this.container.appendChild(svg);
    return this.container;
  }
}

class HighlightAnnotationElement extends AnnotationElement {
  constructor(parameters) {
<<<<<<< HEAD
    const isRenderable = !!(
      parameters.data.hasPopup ||
      parameters.data.title ||
      parameters.data.contents
    );
=======
    const isRenderable = !!(parameters.data.hasPopup ||
      parameters.data.title || parameters.data.contents);
>>>>>>> a565b04d
    super(parameters, isRenderable, /* ignoreBorder = */ true);
  }

  /**
   * Render the highlight annotation's HTML element in the empty container.
   *
   * @public
   * @memberof HighlightAnnotationElement
   * @returns {HTMLSectionElement}
   */
  render() {
<<<<<<< HEAD
    this.container.className = "highlightAnnotation";
=======
    this.container.className = 'highlightAnnotation';
    if (this.data.subject) {
      this.container.setAttribute('data-subject', this.data.subject);
    }
>>>>>>> a565b04d

    if (!this.data.hasPopup) {
      this._createPopup(this.container, null, this.data);
    }
    return this.container;
  }
}

class UnderlineAnnotationElement extends AnnotationElement {
  constructor(parameters) {
<<<<<<< HEAD
    const isRenderable = !!(
      parameters.data.hasPopup ||
      parameters.data.title ||
      parameters.data.contents
    );
=======
    const isRenderable = !!(parameters.data.hasPopup ||
      parameters.data.title || parameters.data.contents);
>>>>>>> a565b04d
    super(parameters, isRenderable, /* ignoreBorder = */ true);
  }

  /**
   * Render the underline annotation's HTML element in the empty container.
   *
   * @public
   * @memberof UnderlineAnnotationElement
   * @returns {HTMLSectionElement}
   */
  render() {
    this.container.className = "underlineAnnotation";

    if (!this.data.hasPopup) {
      this._createPopup(this.container, null, this.data);
    }
    return this.container;
  }
}

class SquigglyAnnotationElement extends AnnotationElement {
  constructor(parameters) {
<<<<<<< HEAD
    const isRenderable = !!(
      parameters.data.hasPopup ||
      parameters.data.title ||
      parameters.data.contents
    );
=======
    const isRenderable = !!(parameters.data.hasPopup ||
      parameters.data.title || parameters.data.contents);
>>>>>>> a565b04d
    super(parameters, isRenderable, /* ignoreBorder = */ true);
  }

  /**
   * Render the squiggly annotation's HTML element in the empty container.
   *
   * @public
   * @memberof SquigglyAnnotationElement
   * @returns {HTMLSectionElement}
   */
  render() {
    this.container.className = "squigglyAnnotation";

    if (!this.data.hasPopup) {
      this._createPopup(this.container, null, this.data);
    }
    return this.container;
  }
}

class StrikeOutAnnotationElement extends AnnotationElement {
  constructor(parameters) {
<<<<<<< HEAD
    const isRenderable = !!(
      parameters.data.hasPopup ||
      parameters.data.title ||
      parameters.data.contents
    );
=======
    const isRenderable = !!(parameters.data.hasPopup ||
      parameters.data.title || parameters.data.contents);
>>>>>>> a565b04d
    super(parameters, isRenderable, /* ignoreBorder = */ true);
  }

  /**
   * Render the strikeout annotation's HTML element in the empty container.
   *
   * @public
   * @memberof StrikeOutAnnotationElement
   * @returns {HTMLSectionElement}
   */
  render() {
    this.container.className = "strikeoutAnnotation";

    if (!this.data.hasPopup) {
      this._createPopup(this.container, null, this.data);
    }
    return this.container;
  }
}

class StampAnnotationElement extends AnnotationElement {
  constructor(parameters) {
<<<<<<< HEAD
    const isRenderable = !!(
      parameters.data.hasPopup ||
      parameters.data.title ||
      parameters.data.contents
    );
=======
    const isRenderable = !!(parameters.data.hasPopup ||
      parameters.data.title || parameters.data.contents);
>>>>>>> a565b04d
    super(parameters, isRenderable, /* ignoreBorder = */ true);
  }

  /**
   * Render the stamp annotation's HTML element in the empty container.
   *
   * @public
   * @memberof StampAnnotationElement
   * @returns {HTMLSectionElement}
   */
  render() {
    this.container.className = "stampAnnotation";

    if (!this.data.hasPopup) {
      this._createPopup(this.container, null, this.data);
    }
    return this.container;
  }
}

class FileAttachmentAnnotationElement extends AnnotationElement {
  constructor(parameters) {
    super(parameters, /* isRenderable = */ true);

    const { filename, content } = this.data.file;
    this.filename = getFilenameFromUrl(filename);
    this.content = content;

    if (this.linkService.eventBus) {
      this.linkService.eventBus.dispatch("fileattachmentannotation", {
        source: this,
        id: stringToPDFString(filename),
        filename,
        content,
      });
    }
  }

  /**
   * Render the file attachment annotation's HTML element in the empty
   * container.
   *
   * @public
   * @memberof FileAttachmentAnnotationElement
   * @returns {HTMLSectionElement}
   */
  render() {
    this.container.className = "fileAttachmentAnnotation";

    const trigger = document.createElement("div");
    trigger.style.height = this.container.style.height;
    trigger.style.width = this.container.style.width;
    trigger.addEventListener("dblclick", this._download.bind(this));

    if (!this.data.hasPopup && (this.data.title || this.data.contents)) {
      this._createPopup(this.container, trigger, this.data);
    }

    this.container.appendChild(trigger);
    return this.container;
  }

  /**
   * Download the file attachment associated with this annotation.
   *
   * @private
   * @memberof FileAttachmentAnnotationElement
   */
  _download() {
    if (!this.downloadManager) {
      warn("Download cannot be started due to unavailable download manager");
      return;
    }
    this.downloadManager.downloadData(this.content, this.filename, "");
  }
}

/**
 * @typedef {Object} AnnotationLayerParameters
 * @property {PageViewport} viewport
 * @property {HTMLDivElement} div
 * @property {Array} annotations
 * @property {PDFPage} page
 * @property {IPDFLinkService} linkService
 * @property {DownloadManager} downloadManager
 * @property {string} [imageResourcesPath] - Path for image resources, mainly
 *   for annotation icons. Include trailing slash.
 * @property {boolean} renderInteractiveForms
 */

class AnnotationLayer {
  /**
   * Render a new annotation layer with all annotation elements.
   *
   * @public
   * @param {AnnotationLayerParameters} parameters
   * @memberof AnnotationLayer
   */
  static render(parameters) {
    const sortedAnnotations = [],
      popupAnnotations = [];
    // Ensure that Popup annotations are handled last, since they're dependant
    // upon the parent annotation having already been rendered (please refer to
    // the `PopupAnnotationElement.render` method); fixes issue 11362.
    for (const data of parameters.annotations) {
      if (!data) {
        continue;
      }
      if (data.annotationType === AnnotationType.POPUP) {
        popupAnnotations.push(data);
        continue;
      }
      sortedAnnotations.push(data);
    }
    if (popupAnnotations.length) {
      sortedAnnotations.push(...popupAnnotations);
    }

    for (const data of sortedAnnotations) {
      const element = AnnotationElementFactory.create({
        data,
        layer: parameters.div,
        page: parameters.page,
        viewport: parameters.viewport,
        linkService: parameters.linkService,
        downloadManager: parameters.downloadManager,
        imageResourcesPath: parameters.imageResourcesPath || "",
        renderInteractiveForms: parameters.renderInteractiveForms || false,
        svgFactory: new DOMSVGFactory(),
      });
      if (element.isRenderable) {
        parameters.div.appendChild(element.render());
      }
    }
  }

  /**
   * Update the annotation elements on existing annotation layer.
   *
   * @public
   * @param {AnnotationLayerParameters} parameters
   * @memberof AnnotationLayer
   */
  static update(parameters) {
    for (const data of parameters.annotations) {
      const element = parameters.div.querySelector(
        `[data-annotation-id="${data.id}"]`
      );
      if (element) {
        element.style.transform = `matrix(${parameters.viewport.transform.join(
          ","
        )})`;
      }
    }
    parameters.div.removeAttribute("hidden");
  }
}

export { AnnotationLayer };<|MERGE_RESOLUTION|>--- conflicted
+++ resolved
@@ -14,7 +14,6 @@
  */
 /* eslint no-var: error */
 
-<<<<<<< HEAD
 import {
   addLinkAttributes,
   DOMSVGFactory,
@@ -30,12 +29,6 @@
   Util,
   warn,
 } from "../shared/util.js";
-=======
-import { addLinkAttributes, DOMSVGFactory, getFilenameFromUrl, LinkTarget ,
-  PDFDateString
-} from './display_utils';
-import { AnnotationBorderStyleType, AnnotationType, stringToPDFString, unreachable, Util, warn } from '../shared/util';
->>>>>>> a565b04d
 
 /**
  * @typedef {Object} AnnotationElementParameters
@@ -70,14 +63,10 @@
         const fieldType = parameters.data.fieldType;
 
         switch (fieldType) {
-<<<<<<< HEAD
-          case "Tx":
-=======
           case 'Sig':
             console.log('Sig Data', parameters);
             return new SigWidgetAnnotationElement(parameters);
-          case 'Tx':
->>>>>>> a565b04d
+          case "Tx":
             return new TextWidgetAnnotationElement(parameters);
           case "Btn":
             if (parameters.data.radioButton) {
@@ -233,17 +222,11 @@
       }
 
       if (data.color) {
-<<<<<<< HEAD
         container.style.borderColor = Util.makeCssRgb(
           data.color[0] | 0,
           data.color[1] | 0,
           data.color[2] | 0
         );
-=======
-        container.style.borderColor = Util.makeCssRgb(data.color[0] | 0,
-          data.color[1] | 0,
-          data.color[2] | 0);
->>>>>>> a565b04d
       } else {
         // Transparent (invisible) border, so do not draw it at all.
         container.style.borderWidth = 0;
@@ -307,16 +290,11 @@
 
 class LinkAnnotationElement extends AnnotationElement {
   constructor(parameters) {
-<<<<<<< HEAD
     const isRenderable = !!(
       parameters.data.url ||
       parameters.data.dest ||
       parameters.data.action
     );
-=======
-    const isRenderable = !!(parameters.data.url || parameters.data.dest ||
-      parameters.data.action);
->>>>>>> a565b04d
     super(parameters, isRenderable);
   }
 
@@ -328,7 +306,6 @@
    * @returns {HTMLSectionElement}
    */
   render() {
-<<<<<<< HEAD
     this.container.className = "linkAnnotation";
 
     const { data, linkService } = this;
@@ -347,27 +324,6 @@
       this._bindNamedAction(link, data.action);
     } else {
       this._bindLink(link, data.dest);
-=======
-    this.container.className = 'linkAnnotation';
-
-    const { data, linkService, } = this;
-    const link = document.createElement('a');
-
-    addLinkAttributes(link, {
-      url: data.url,
-      target: (data.newWindow ?
-        LinkTarget.BLANK : linkService.externalLinkTarget),
-      rel: linkService.externalLinkRel,
-      enabled: linkService.externalLinkEnabled,
-    });
-
-    if (!data.url) {
-      if (data.action) {
-        this._bindNamedAction(link, data.action);
-      } else {
-        this._bindLink(link, data.dest);
-      }
->>>>>>> a565b04d
     }
 
     this.container.appendChild(link);
@@ -415,16 +371,11 @@
 
 class TextAnnotationElement extends AnnotationElement {
   constructor(parameters) {
-<<<<<<< HEAD
     const isRenderable = !!(
       parameters.data.hasPopup ||
       parameters.data.title ||
       parameters.data.contents
     );
-=======
-    const isRenderable = !!(parameters.data.hasPopup ||
-      parameters.data.title || parameters.data.contents);
->>>>>>> a565b04d
     super(parameters, isRenderable);
   }
 
@@ -528,15 +479,10 @@
       element.style.display = "table-cell";
 
       let font = null;
-<<<<<<< HEAD
       if (
         this.data.fontRefName &&
         this.page.commonObjs.has(this.data.fontRefName)
       ) {
-=======
-      if (this.data.fontRefName &&
-        this.page.commonObjs.has(this.data.fontRefName)) {
->>>>>>> a565b04d
         font = this.page.commonObjs.get(this.data.fontRefName);
       }
       this._setTextStyle(element, font);
@@ -963,16 +909,11 @@
 
 class LineAnnotationElement extends AnnotationElement {
   constructor(parameters) {
-<<<<<<< HEAD
     const isRenderable = !!(
       parameters.data.hasPopup ||
       parameters.data.title ||
       parameters.data.contents
     );
-=======
-    const isRenderable = !!(parameters.data.hasPopup ||
-      parameters.data.title || parameters.data.contents);
->>>>>>> a565b04d
     super(parameters, isRenderable, /* ignoreBorder = */ true);
   }
 
@@ -1019,16 +960,11 @@
 
 class SquareAnnotationElement extends AnnotationElement {
   constructor(parameters) {
-<<<<<<< HEAD
     const isRenderable = !!(
       parameters.data.hasPopup ||
       parameters.data.title ||
       parameters.data.contents
     );
-=======
-    const isRenderable = !!(parameters.data.hasPopup ||
-      parameters.data.title || parameters.data.contents);
->>>>>>> a565b04d
     super(parameters, isRenderable, /* ignoreBorder = */ true);
   }
 
@@ -1078,16 +1014,11 @@
 
 class CircleAnnotationElement extends AnnotationElement {
   constructor(parameters) {
-<<<<<<< HEAD
     const isRenderable = !!(
       parameters.data.hasPopup ||
       parameters.data.title ||
       parameters.data.contents
     );
-=======
-    const isRenderable = !!(parameters.data.hasPopup ||
-      parameters.data.title || parameters.data.contents);
->>>>>>> a565b04d
     super(parameters, isRenderable, /* ignoreBorder = */ true);
   }
 
@@ -1137,16 +1068,11 @@
 
 class PolylineAnnotationElement extends AnnotationElement {
   constructor(parameters) {
-<<<<<<< HEAD
     const isRenderable = !!(
       parameters.data.hasPopup ||
       parameters.data.title ||
       parameters.data.contents
     );
-=======
-    const isRenderable = !!(parameters.data.hasPopup ||
-      parameters.data.title || parameters.data.contents);
->>>>>>> a565b04d
     super(parameters, isRenderable, /* ignoreBorder = */ true);
 
     this.containerClassName = "polylineAnnotation";
@@ -1241,16 +1167,11 @@
 
 class InkAnnotationElement extends AnnotationElement {
   constructor(parameters) {
-<<<<<<< HEAD
     const isRenderable = !!(
       parameters.data.hasPopup ||
       parameters.data.title ||
       parameters.data.contents
     );
-=======
-    const isRenderable = !!(parameters.data.hasPopup ||
-      parameters.data.title || parameters.data.contents);
->>>>>>> a565b04d
     super(parameters, isRenderable, /* ignoreBorder = */ true);
 
     this.containerClassName = "inkAnnotation";
@@ -1312,16 +1233,11 @@
 
 class HighlightAnnotationElement extends AnnotationElement {
   constructor(parameters) {
-<<<<<<< HEAD
     const isRenderable = !!(
       parameters.data.hasPopup ||
       parameters.data.title ||
       parameters.data.contents
     );
-=======
-    const isRenderable = !!(parameters.data.hasPopup ||
-      parameters.data.title || parameters.data.contents);
->>>>>>> a565b04d
     super(parameters, isRenderable, /* ignoreBorder = */ true);
   }
 
@@ -1333,14 +1249,10 @@
    * @returns {HTMLSectionElement}
    */
   render() {
-<<<<<<< HEAD
     this.container.className = "highlightAnnotation";
-=======
-    this.container.className = 'highlightAnnotation';
     if (this.data.subject) {
       this.container.setAttribute('data-subject', this.data.subject);
     }
->>>>>>> a565b04d
 
     if (!this.data.hasPopup) {
       this._createPopup(this.container, null, this.data);
@@ -1351,16 +1263,11 @@
 
 class UnderlineAnnotationElement extends AnnotationElement {
   constructor(parameters) {
-<<<<<<< HEAD
     const isRenderable = !!(
       parameters.data.hasPopup ||
       parameters.data.title ||
       parameters.data.contents
     );
-=======
-    const isRenderable = !!(parameters.data.hasPopup ||
-      parameters.data.title || parameters.data.contents);
->>>>>>> a565b04d
     super(parameters, isRenderable, /* ignoreBorder = */ true);
   }
 
@@ -1383,16 +1290,11 @@
 
 class SquigglyAnnotationElement extends AnnotationElement {
   constructor(parameters) {
-<<<<<<< HEAD
     const isRenderable = !!(
       parameters.data.hasPopup ||
       parameters.data.title ||
       parameters.data.contents
     );
-=======
-    const isRenderable = !!(parameters.data.hasPopup ||
-      parameters.data.title || parameters.data.contents);
->>>>>>> a565b04d
     super(parameters, isRenderable, /* ignoreBorder = */ true);
   }
 
@@ -1415,16 +1317,11 @@
 
 class StrikeOutAnnotationElement extends AnnotationElement {
   constructor(parameters) {
-<<<<<<< HEAD
     const isRenderable = !!(
       parameters.data.hasPopup ||
       parameters.data.title ||
       parameters.data.contents
     );
-=======
-    const isRenderable = !!(parameters.data.hasPopup ||
-      parameters.data.title || parameters.data.contents);
->>>>>>> a565b04d
     super(parameters, isRenderable, /* ignoreBorder = */ true);
   }
 
@@ -1447,16 +1344,11 @@
 
 class StampAnnotationElement extends AnnotationElement {
   constructor(parameters) {
-<<<<<<< HEAD
     const isRenderable = !!(
       parameters.data.hasPopup ||
       parameters.data.title ||
       parameters.data.contents
     );
-=======
-    const isRenderable = !!(parameters.data.hasPopup ||
-      parameters.data.title || parameters.data.contents);
->>>>>>> a565b04d
     super(parameters, isRenderable, /* ignoreBorder = */ true);
   }
 
