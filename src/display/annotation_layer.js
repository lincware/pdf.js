--- conflicted
+++ resolved
@@ -293,7 +293,7 @@
     const { data, linkService, } = this;
     const link = document.createElement('a');
 
-<<<<<<< HEAD
+    if (data.url) {
     addLinkAttributes(link, {
       url: data.url,
       target: (data.newWindow ?
@@ -301,28 +301,11 @@
       rel: linkService.externalLinkRel,
       enabled: linkService.externalLinkEnabled,
     });
-
-    if (!data.url) {
-      if (data.action) {
+    } else if (data.action) {
         this._bindNamedAction(link, data.action);
       } else {
         this._bindLink(link, data.dest);
       }
-=======
-    if (data.url) {
-      addLinkAttributes(link, {
-        url: data.url,
-        target: (data.newWindow ?
-                 LinkTarget.BLANK : linkService.externalLinkTarget),
-        rel: linkService.externalLinkRel,
-        enabled: linkService.externalLinkEnabled,
-      });
-    } else if (data.action) {
-      this._bindNamedAction(link, data.action);
-    } else {
-      this._bindLink(link, data.dest);
->>>>>>> de77d668
-    }
 
     this.container.appendChild(link);
     return this.container;
