/* Copyright 2014 Mozilla Foundation
 *
 * Licensed under the Apache License, Version 2.0 (the "License");
 * you may not use this file except in compliance with the License.
 * You may obtain a copy of the License at
 *
 *     http://www.apache.org/licenses/LICENSE-2.0
 *
 * Unless required by applicable law or agreed to in writing, software
 * distributed under the License is distributed on an "AS IS" BASIS,
 * WITHOUT WARRANTIES OR CONDITIONS OF ANY KIND, either express or implied.
 * See the License for the specific language governing permissions and
 * limitations under the License.
 */

/** @typedef {import("./api").PDFPageProxy} PDFPageProxy */
/** @typedef {import("./display_utils").PageViewport} PageViewport */
// eslint-disable-next-line max-len
/** @typedef {import("../../web/text_accessibility.js").TextAccessibilityManager} TextAccessibilityManager */
// eslint-disable-next-line max-len
/** @typedef {import("../../web/interfaces").IDownloadManager} IDownloadManager */
/** @typedef {import("../../web/interfaces").IPDFLinkService} IPDFLinkService */
// eslint-disable-next-line max-len
/** @typedef {import("../src/display/editor/tools.js").AnnotationEditorUIManager} AnnotationEditorUIManager */

import {
  AnnotationBorderStyleType,
  AnnotationEditorType,
  AnnotationPrefix,
  AnnotationType,
  FeatureTest,
  LINE_FACTOR,
  shadow,
  unreachable,
  Util,
  warn,
} from "../shared/util.js";
import {
  DOMSVGFactory,
  PDFDateString,
  setLayerDimensions,
} from "./display_utils.js";
import { AnnotationStorage } from "./annotation_storage.js";
import { ColorConverters } from "../shared/scripting_utils.js";
import { XfaLayer } from "./xfa_layer.js";

const DEFAULT_TAB_INDEX = 1000;
const DEFAULT_FONT_SIZE = 9;
const GetElementsByNameSet = new WeakSet();

function getRectDims(rect) {
  return {
    width: rect[2] - rect[0],
    height: rect[3] - rect[1],
  };
}

/**
 * @typedef {Object} AnnotationElementParameters
 * @property {Object} data
 * @property {HTMLDivElement} layer
 * @property {IPDFLinkService} linkService
 * @property {IDownloadManager} [downloadManager]
 * @property {AnnotationStorage} [annotationStorage]
 * @property {string} [imageResourcesPath] - Path for image resources, mainly
 *   for annotation icons. Include trailing slash.
 * @property {boolean} renderForms
 * @property {Object} svgFactory
 * @property {boolean} [enableScripting]
 * @property {boolean} [hasJSActions]
 * @property {Object} [fieldObjects]
 */

class AnnotationElementFactory {
  /**
   * @param {AnnotationElementParameters} parameters
   * @returns {AnnotationElement}
   */
  static create(parameters) {
    const subtype = parameters.data.annotationType;

    switch (subtype) {
      case AnnotationType.LINK:
        return new LinkAnnotationElement(parameters);

      case AnnotationType.TEXT:
        return new TextAnnotationElement(parameters);

      case AnnotationType.WIDGET:
        const fieldType = parameters.data.fieldType;

        switch (fieldType) {
          case "Sig":
            return new SigWidgetAnnotationElement(parameters);
          case "Tx":
            return new TextWidgetAnnotationElement(parameters);
          case "Btn":
            if (parameters.data.radioButton) {
              return new RadioButtonWidgetAnnotationElement(parameters);
            } else if (parameters.data.checkBox) {
              return new CheckboxWidgetAnnotationElement(parameters);
            }
            return new PushButtonWidgetAnnotationElement(parameters);
          case "Ch":
            return new ChoiceWidgetAnnotationElement(parameters);
          case "Sig":
            return new SignatureWidgetAnnotationElement(parameters);
        }
        return new WidgetAnnotationElement(parameters);

      case AnnotationType.POPUP:
        return new PopupAnnotationElement(parameters);

      case AnnotationType.FREETEXT:
        return new FreeTextAnnotationElement(parameters);

      case AnnotationType.LINE:
        return new LineAnnotationElement(parameters);

      case AnnotationType.SQUARE:
        return new SquareAnnotationElement(parameters);

      case AnnotationType.CIRCLE:
        return new CircleAnnotationElement(parameters);

      case AnnotationType.POLYLINE:
        return new PolylineAnnotationElement(parameters);

      case AnnotationType.CARET:
        return new CaretAnnotationElement(parameters);

      case AnnotationType.INK:
        return new InkAnnotationElement(parameters);

      case AnnotationType.POLYGON:
        return new PolygonAnnotationElement(parameters);

      case AnnotationType.HIGHLIGHT:
        return new HighlightAnnotationElement(parameters);

      case AnnotationType.UNDERLINE:
        return new UnderlineAnnotationElement(parameters);

      case AnnotationType.SQUIGGLY:
        return new SquigglyAnnotationElement(parameters);

      case AnnotationType.STRIKEOUT:
        return new StrikeOutAnnotationElement(parameters);

      case AnnotationType.STAMP:
        return new StampAnnotationElement(parameters);

      case AnnotationType.FILEATTACHMENT:
        return new FileAttachmentAnnotationElement(parameters);

      default:
        return new AnnotationElement(parameters);
    }
  }
}

class AnnotationElement {
  #updates = null;

  #hasBorder = false;

  #popupElement = null;

  constructor(
    parameters,
    {
      isRenderable = false,
      ignoreBorder = false,
      createQuadrilaterals = false,
    } = {}
  ) {
    this.isRenderable = isRenderable;
    this.data = parameters.data;
    this.layer = parameters.layer;
    this.linkService = parameters.linkService;
    this.downloadManager = parameters.downloadManager;
    this.imageResourcesPath = parameters.imageResourcesPath;
    this.renderForms = parameters.renderForms;
    this.svgFactory = parameters.svgFactory;
    this.annotationStorage = parameters.annotationStorage;
    this.enableScripting = parameters.enableScripting;
    this.hasJSActions = parameters.hasJSActions;
    this._fieldObjects = parameters.fieldObjects;
    this.parent = parameters.parent;

    if (isRenderable) {
      this.container = this._createContainer(ignoreBorder);
    }
    if (createQuadrilaterals) {
      this._createQuadrilaterals();
    }
  }

  static _hasPopupData({ titleObj, contentsObj, richText }) {
    return !!(titleObj?.str || contentsObj?.str || richText?.str);
  }

  get hasPopupData() {
    return AnnotationElement._hasPopupData(this.data);
  }

  updateEdited(params) {
    if (!this.container) {
      return;
    }

    this.#updates ||= {
      rect: this.data.rect.slice(0),
    };

    const { rect } = params;

    if (rect) {
      this.#setRectEdited(rect);
    }

    this.#popupElement?.popup.updateEdited(params);
  }

  resetEdited() {
    if (!this.#updates) {
      return;
    }
    this.#setRectEdited(this.#updates.rect);
    this.#popupElement?.popup.resetEdited();
    this.#updates = null;
  }

  #setRectEdited(rect) {
    const {
      container: { style },
      data: { rect: currentRect, rotation },
      parent: {
        viewport: {
          rawDims: { pageWidth, pageHeight, pageX, pageY },
        },
      },
    } = this;
    currentRect?.splice(0, 4, ...rect);
    const { width, height } = getRectDims(rect);
    style.left = `${(100 * (rect[0] - pageX)) / pageWidth}%`;
    style.top = `${(100 * (pageHeight - rect[3] + pageY)) / pageHeight}%`;
    if (rotation === 0) {
      style.width = `${(100 * width) / pageWidth}%`;
      style.height = `${(100 * height) / pageHeight}%`;
    } else {
      this.setRotation(rotation);
    }
  }

  /**
   * Create an empty container for the annotation's HTML element.
   *
   * @private
   * @param {boolean} ignoreBorder
   * @memberof AnnotationElement
   * @returns {HTMLElement} A section element.
   */
  _createContainer(ignoreBorder) {
    const {
      data,
      parent: { page, viewport },
    } = this;

    const container = document.createElement("section");
    container.setAttribute("data-annotation-id", data.id);
    if (!(this instanceof WidgetAnnotationElement)) {
      container.tabIndex = DEFAULT_TAB_INDEX;
    }
    const { style } = container;

    // The accessibility manager will move the annotation in the DOM in
    // order to match the visual ordering.
    // But if an annotation is above an other one, then we must draw it
    // after the other one whatever the order is in the DOM, hence the
    // use of the z-index.
    style.zIndex = this.parent.zIndex++;

    if (data.popupRef) {
      container.setAttribute("aria-haspopup", "dialog");
    }

    if (data.alternativeText) {
      container.title = data.alternativeText;
    }

    if (data.noRotate) {
      container.classList.add("norotate");
    }

    if (!data.rect || this instanceof PopupAnnotationElement) {
      const { rotation } = data;
      if (!data.hasOwnCanvas && rotation !== 0) {
        this.setRotation(rotation, container);
      }
      return container;
    }

    const { width, height } = getRectDims(data.rect);

    if (!ignoreBorder && data.borderStyle.width > 0) {
      style.borderWidth = `${data.borderStyle.width}px`;

      const horizontalRadius = data.borderStyle.horizontalCornerRadius;
      const verticalRadius = data.borderStyle.verticalCornerRadius;
      if (horizontalRadius > 0 || verticalRadius > 0) {
        const radius = `calc(${horizontalRadius}px * var(--scale-factor)) / calc(${verticalRadius}px * var(--scale-factor))`;
        style.borderRadius = radius;
      } else if (this instanceof RadioButtonWidgetAnnotationElement) {
        const radius = `calc(${width}px * var(--scale-factor)) / calc(${height}px * var(--scale-factor))`;
        style.borderRadius = radius;
      }

      switch (data.borderStyle.style) {
        case AnnotationBorderStyleType.SOLID:
          style.borderStyle = "solid";
          break;

        case AnnotationBorderStyleType.DASHED:
          style.borderStyle = "dashed";
          break;

        case AnnotationBorderStyleType.BEVELED:
          warn("Unimplemented border style: beveled");
          break;

        case AnnotationBorderStyleType.INSET:
          warn("Unimplemented border style: inset");
          break;

        case AnnotationBorderStyleType.UNDERLINE:
          style.borderBottomStyle = "solid";
          break;

        default:
          break;
      }

      const borderColor = data.borderColor || null;
      if (borderColor) {
        this.#hasBorder = true;
        style.borderColor = Util.makeHexColor(
          borderColor[0] | 0,
          borderColor[1] | 0,
          borderColor[2] | 0
        );
      } else {
        // Transparent (invisible) border, so do not draw it at all.
        style.borderWidth = 0;
      }
    }

    // Do *not* modify `data.rect`, since that will corrupt the annotation
    // position on subsequent calls to `_createContainer` (see issue 6804).
    const rect = Util.normalizeRect([
      data.rect[0],
      page.view[3] - data.rect[1] + page.view[1],
      data.rect[2],
      page.view[3] - data.rect[3] + page.view[1],
    ]);
    const { pageWidth, pageHeight, pageX, pageY } = viewport.rawDims;

    style.left = `${(100 * (rect[0] - pageX)) / pageWidth}%`;
    style.top = `${(100 * (rect[1] - pageY)) / pageHeight}%`;

    const { rotation } = data;
    if (data.hasOwnCanvas || rotation === 0) {
      style.width = `${(100 * width) / pageWidth}%`;
      style.height = `${(100 * height) / pageHeight}%`;
    } else {
      this.setRotation(rotation, container);
    }

    return container;
  }

  setRotation(angle, container = this.container) {
    if (!this.data.rect) {
      return;
    }
    const { pageWidth, pageHeight } = this.parent.viewport.rawDims;
    const { width, height } = getRectDims(this.data.rect);

    let elementWidth, elementHeight;
    if (angle % 180 === 0) {
      elementWidth = (100 * width) / pageWidth;
      elementHeight = (100 * height) / pageHeight;
    } else {
      elementWidth = (100 * height) / pageWidth;
      elementHeight = (100 * width) / pageHeight;
    }

    container.style.width = `${elementWidth}%`;
    container.style.height = `${elementHeight}%`;

    container.setAttribute("data-main-rotation", (360 - angle) % 360);
  }

  get _commonActions() {
    const setColor = (jsName, styleName, event) => {
      const color = event.detail[jsName];
      const colorType = color[0];
      const colorArray = color.slice(1);
      event.target.style[styleName] =
        ColorConverters[`${colorType}_HTML`](colorArray);
      this.annotationStorage.setValue(this.data.id, {
        [styleName]: ColorConverters[`${colorType}_rgb`](colorArray),
      });
    };

    return shadow(this, "_commonActions", {
      display: event => {
        const { display } = event.detail;
        // See scripting/constants.js for the values of `Display`.
        // 0 = visible, 1 = hidden, 2 = noPrint and 3 = noView.
        const hidden = display % 2 === 1;
        this.container.style.visibility = hidden ? "hidden" : "visible";
        this.annotationStorage.setValue(this.data.id, {
          noView: hidden,
          noPrint: display === 1 || display === 2,
        });
      },
      print: event => {
        this.annotationStorage.setValue(this.data.id, {
          noPrint: !event.detail.print,
        });
      },
      hidden: event => {
        const { hidden } = event.detail;
        this.container.style.visibility = hidden ? "hidden" : "visible";
        this.annotationStorage.setValue(this.data.id, {
          noPrint: hidden,
          noView: hidden,
        });
      },
      focus: event => {
        setTimeout(() => event.target.focus({ preventScroll: false }), 0);
      },
      userName: event => {
        // tooltip
        event.target.title = event.detail.userName;
      },
      readonly: event => {
        event.target.disabled = event.detail.readonly;
      },
      required: event => {
        this._setRequired(event.target, event.detail.required);
      },
      bgColor: event => {
        setColor("bgColor", "backgroundColor", event);
      },
      fillColor: event => {
        setColor("fillColor", "backgroundColor", event);
      },
      fgColor: event => {
        setColor("fgColor", "color", event);
      },
      textColor: event => {
        setColor("textColor", "color", event);
      },
      borderColor: event => {
        setColor("borderColor", "borderColor", event);
      },
      strokeColor: event => {
        setColor("strokeColor", "borderColor", event);
      },
      rotation: event => {
        const angle = event.detail.rotation;
        this.setRotation(angle);
        this.annotationStorage.setValue(this.data.id, {
          rotation: angle,
        });
      },
    });
  }

  _dispatchEventFromSandbox(actions, jsEvent) {
    const commonActions = this._commonActions;
    for (const name of Object.keys(jsEvent.detail)) {
      const action = actions[name] || commonActions[name];
      action?.(jsEvent);
    }
  }

  _setDefaultPropertiesFromJS(element) {
    if (!this.enableScripting) {
      return;
    }

    // Some properties may have been updated thanks to JS.
    const storedData = this.annotationStorage.getRawValue(this.data.id);
    if (!storedData) {
      return;
    }

    const commonActions = this._commonActions;
    for (const [actionName, detail] of Object.entries(storedData)) {
      const action = commonActions[actionName];
      if (action) {
        const eventProxy = {
          detail: {
            [actionName]: detail,
          },
          target: element,
        };
        action(eventProxy);
        // The action has been consumed: no need to keep it.
        delete storedData[actionName];
      }
    }
  }

  /**
<<<<<<< HEAD
   * Create quadrilaterals from the annotation's quadpoints.
=======
   * Create a popup for the annotation's HTML element. This is used for
   * annotations that do not have a Popup entry in the dictionary, but
   * are of a type that works with popups (such as hight annotations).
>>>>>>> ad57dc2a
   *
   * @private
   * @memberof AnnotationElement
   */
  _createQuadrilaterals() {
    if (!this.container) {
      return;
    }
    const { quadPoints } = this.data;
    if (!quadPoints) {
      return;
    }

    const [rectBlX, rectBlY, rectTrX, rectTrY] = this.data.rect.map(x =>
      Math.fround(x)
    );

    if (quadPoints.length === 8) {
      const [trX, trY, blX, blY] = quadPoints.subarray(2, 6);
      if (
        rectTrX === trX &&
        rectTrY === trY &&
        rectBlX === blX &&
        rectBlY === blY
      ) {
        // The quadpoints cover the whole annotation rectangle, so no need to
        // create a quadrilateral.
        return;
      }
    }

    const { style } = this.container;
    let svgBuffer;
    if (this.#hasBorder) {
      const { borderColor, borderWidth } = style;
      style.borderWidth = 0;
      svgBuffer = [
        "url('data:image/svg+xml;utf8,",
        `<svg xmlns="http://www.w3.org/2000/svg"`,
        ` preserveAspectRatio="none" viewBox="0 0 1 1">`,
        `<g fill="transparent" stroke="${borderColor}" stroke-width="${borderWidth}">`,
      ];
      this.container.classList.add("hasBorder");
    }

    if (typeof PDFJSDev !== "undefined" && PDFJSDev.test("TESTING")) {
      this.container.classList.add("hasClipPath");
    }

    const width = rectTrX - rectBlX;
    const height = rectTrY - rectBlY;

    const { svgFactory } = this;
    const svg = svgFactory.createElement("svg");
    svg.classList.add("quadrilateralsContainer");
    svg.setAttribute("width", 0);
    svg.setAttribute("height", 0);
    const defs = svgFactory.createElement("defs");
    svg.append(defs);
    const clipPath = svgFactory.createElement("clipPath");
    const id = `clippath_${this.data.id}`;
    clipPath.setAttribute("id", id);
    clipPath.setAttribute("clipPathUnits", "objectBoundingBox");
    defs.append(clipPath);

    for (let i = 2, ii = quadPoints.length; i < ii; i += 8) {
      const trX = quadPoints[i];
      const trY = quadPoints[i + 1];
      const blX = quadPoints[i + 2];
      const blY = quadPoints[i + 3];
      const rect = svgFactory.createElement("rect");
      const x = (blX - rectBlX) / width;
      const y = (rectTrY - trY) / height;
      const rectWidth = (trX - blX) / width;
      const rectHeight = (trY - blY) / height;
      rect.setAttribute("x", x);
      rect.setAttribute("y", y);
      rect.setAttribute("width", rectWidth);
      rect.setAttribute("height", rectHeight);
      clipPath.append(rect);
      svgBuffer?.push(
        `<rect vector-effect="non-scaling-stroke" x="${x}" y="${y}" width="${rectWidth}" height="${rectHeight}"/>`
      );
    }

    if (this.#hasBorder) {
      svgBuffer.push(`</g></svg>')`);
      style.backgroundImage = svgBuffer.join("");
    }

    this.container.append(svg);
    this.container.style.clipPath = `url(#${id})`;
  }

  /**
   * Create a popup for the annotation's HTML element. This is used for
   * annotations that do not have a Popup entry in the dictionary, but
   * are of a type that works with popups (such as Highlight annotations).
   *
   * @private
   * @memberof AnnotationElement
   */
  _createPopup() {
    const { container, data } = this;
    container.setAttribute("aria-haspopup", "dialog");

    const popup = (this.#popupElement = new PopupAnnotationElement({
      data: {
        color: data.color,
        titleObj: data.titleObj,
        modificationDate: data.modificationDate,
        contentsObj: data.contentsObj,
        richText: data.richText,
        parentRect: data.rect,
        borderStyle: 0,
        id: `popup_${data.id}`,
        rotation: data.rotation,
      },
      parent: this.parent,
      elements: [this],
    }));
    this.parent.div.append(popup.render());
  }

  /**
   * Render the annotation's HTML element(s).
   *
   * @public
   * @memberof AnnotationElement
   */
  render() {
    unreachable("Abstract method `AnnotationElement.render` called");
  }

  /**
   * @private
   * @returns {Array}
   */
  _getElementsByName(name, skipId = null) {
    const fields = [];

    if (this._fieldObjects) {
      const fieldObj = this._fieldObjects[name];
      if (fieldObj) {
        for (const { page, id, exportValues } of fieldObj) {
          if (page === -1) {
            continue;
          }
          if (id === skipId) {
            continue;
          }
          const exportValue =
            typeof exportValues === "string" ? exportValues : null;

          const domElement = document.querySelector(
            `[data-element-id="${id}"]`
          );
          if (domElement && !GetElementsByNameSet.has(domElement)) {
            warn(`_getElementsByName - element not allowed: ${id}`);
            continue;
          }
          fields.push({ id, exportValue, domElement });
        }
      }
      return fields;
    }
    // Fallback to a regular DOM lookup, to ensure that the standalone
    // viewer components won't break.
    for (const domElement of document.getElementsByName(name)) {
      const { exportValue } = domElement;
      const id = domElement.getAttribute("data-element-id");
      if (id === skipId) {
        continue;
      }
      if (!GetElementsByNameSet.has(domElement)) {
        continue;
      }
      fields.push({ id, exportValue, domElement });
    }
    return fields;
  }

  show() {
    if (this.container) {
      this.container.hidden = false;
    }
    this.popup?.maybeShow();
  }

  hide() {
    if (this.container) {
      this.container.hidden = true;
    }
    this.popup?.forceHide();
  }

  /**
   * Get the HTML element(s) which can trigger a popup when clicked or hovered.
   *
   * @public
   * @memberof AnnotationElement
   * @returns {Array<HTMLElement>|HTMLElement} An array of elements or an
   *          element.
   */
  getElementsToTriggerPopup() {
    return this.container;
  }

  addHighlightArea() {
    const triggers = this.getElementsToTriggerPopup();
    if (Array.isArray(triggers)) {
      for (const element of triggers) {
        element.classList.add("highlightArea");
      }
    } else {
      triggers.classList.add("highlightArea");
    }
  }

  get _isEditable() {
    return false;
  }

  _editOnDoubleClick() {
    if (!this._isEditable) {
      return;
    }
    const {
      annotationEditorType: mode,
      data: { id: editId },
    } = this;
    this.container.addEventListener("dblclick", () => {
      this.linkService.eventBus?.dispatch("switchannotationeditormode", {
        source: this,
        mode,
        editId,
      });
    });
  }
}

class LinkAnnotationElement extends AnnotationElement {
  constructor(parameters, options = null) {
    super(parameters, {
      isRenderable: true,
      ignoreBorder: !!options?.ignoreBorder,
      createQuadrilaterals: true,
    });
    this.isTooltipOnly = parameters.data.isTooltipOnly;
  }

  render() {
    const { data, linkService } = this;
    const link = document.createElement("a");
    link.setAttribute("data-element-id", data.id);
    let isBound = false;

    if (data.url) {
      linkService.addLinkAttributes(link, data.url, data.newWindow);
      isBound = true;
    } else if (data.action) {
      this._bindNamedAction(link, data.action);
      isBound = true;
    } else if (data.attachment) {
      this.#bindAttachment(link, data.attachment, data.attachmentDest);
      isBound = true;
    } else if (data.setOCGState) {
      this.#bindSetOCGState(link, data.setOCGState);
      isBound = true;
    } else if (data.dest) {
      this._bindLink(link, data.dest);
      isBound = true;
    } else {
      if (
        data.actions &&
        (data.actions.Action ||
          data.actions["Mouse Up"] ||
          data.actions["Mouse Down"]) &&
        this.enableScripting &&
        this.hasJSActions
      ) {
        this._bindJSAction(link, data);
        isBound = true;
      }

      if (data.resetForm) {
        this._bindResetFormAction(link, data.resetForm);
        isBound = true;
      } else if (this.isTooltipOnly && !isBound) {
        this._bindLink(link, "");
        isBound = true;
      }
    }

    this.container.classList.add("linkAnnotation");
    if (isBound) {
      this.container.append(link);
    }

    return this.container;
  }

  #setInternalLink() {
    this.container.setAttribute("data-internal-link", "");
  }

  /**
   * Bind internal links to the link element.
   *
   * @private
   * @param {Object} link
   * @param {Object} destination
   * @memberof LinkAnnotationElement
   */
  _bindLink(link, destination) {
    link.href = this.linkService.getDestinationHash(destination);
    link.onclick = () => {
      if (destination) {
        this.linkService.goToDestination(destination);
      }
      return false;
    };
    if (destination || destination === /* isTooltipOnly = */ "") {
      this.#setInternalLink();
    }
  }

  /**
   * Bind named actions to the link element.
   *
   * @private
   * @param {Object} link
   * @param {Object} action
   * @memberof LinkAnnotationElement
   */
  _bindNamedAction(link, action) {
    link.href = this.linkService.getAnchorUrl("");
    link.onclick = () => {
      this.linkService.executeNamedAction(action);
      return false;
    };
    this.#setInternalLink();
  }

  /**
   * Bind attachments to the link element.
   * @param {Object} link
   * @param {Object} attachment
   * @param {str} [dest]
   */
  #bindAttachment(link, attachment, dest = null) {
    link.href = this.linkService.getAnchorUrl("");
    if (attachment.description) {
      link.title = attachment.description;
    }
    link.onclick = () => {
      this.downloadManager?.openOrDownloadData(
        attachment.content,
        attachment.filename,
        dest
      );
      return false;
    };
    this.#setInternalLink();
  }

  /**
   * Bind SetOCGState actions to the link element.
   * @param {Object} link
   * @param {Object} action
   */
  #bindSetOCGState(link, action) {
    link.href = this.linkService.getAnchorUrl("");
    link.onclick = () => {
      this.linkService.executeSetOCGState(action);
      return false;
    };
    this.#setInternalLink();
  }

  /**
   * Bind JS actions to the link element.
   *
   * @private
   * @param {Object} link
   * @param {Object} data
   * @memberof LinkAnnotationElement
   */
  _bindJSAction(link, data) {
    link.href = this.linkService.getAnchorUrl("");
    const map = new Map([
      ["Action", "onclick"],
      ["Mouse Up", "onmouseup"],
      ["Mouse Down", "onmousedown"],
    ]);
    for (const name of Object.keys(data.actions)) {
      const jsName = map.get(name);
      if (!jsName) {
        continue;
      }
      link[jsName] = () => {
        this.linkService.eventBus?.dispatch("dispatcheventinsandbox", {
          source: this,
          detail: {
            id: data.id,
            name,
          },
        });
        return false;
      };
    }

    if (!link.onclick) {
      link.onclick = () => false;
    }
    this.#setInternalLink();
  }

  _bindResetFormAction(link, resetForm) {
    const otherClickAction = link.onclick;
    if (!otherClickAction) {
      link.href = this.linkService.getAnchorUrl("");
    }
    this.#setInternalLink();

    if (!this._fieldObjects) {
      warn(
        `_bindResetFormAction - "resetForm" action not supported, ` +
          "ensure that the `fieldObjects` parameter is provided."
      );
      if (!otherClickAction) {
        link.onclick = () => false;
      }
      return;
    }

    link.onclick = () => {
      otherClickAction?.();

      const {
        fields: resetFormFields,
        refs: resetFormRefs,
        include,
      } = resetForm;

      const allFields = [];
      if (resetFormFields.length !== 0 || resetFormRefs.length !== 0) {
        const fieldIds = new Set(resetFormRefs);
        for (const fieldName of resetFormFields) {
          const fields = this._fieldObjects[fieldName] || [];
          for (const { id } of fields) {
            fieldIds.add(id);
          }
        }
        for (const fields of Object.values(this._fieldObjects)) {
          for (const field of fields) {
            if (fieldIds.has(field.id) === include) {
              allFields.push(field);
            }
          }
        }
      } else {
        for (const fields of Object.values(this._fieldObjects)) {
          allFields.push(...fields);
        }
      }

      const storage = this.annotationStorage;
      const allIds = [];
      for (const field of allFields) {
        const { id } = field;
        allIds.push(id);
        switch (field.type) {
          case "text": {
            const value = field.defaultValue || "";
            storage.setValue(id, { value });
            break;
          }
          case "checkbox":
          case "radiobutton": {
            const value = field.defaultValue === field.exportValues;
            storage.setValue(id, { value });
            break;
          }
          case "combobox":
          case "listbox": {
            const value = field.defaultValue || "";
            storage.setValue(id, { value });
            break;
          }
          default:
            continue;
        }

        const domElement = document.querySelector(`[data-element-id="${id}"]`);
        if (!domElement) {
          continue;
        } else if (!GetElementsByNameSet.has(domElement)) {
          warn(`_bindResetFormAction - element not allowed: ${id}`);
          continue;
        }
        domElement.dispatchEvent(new Event("resetform"));
      }

      if (this.enableScripting) {
        // Update the values in the sandbox.
        this.linkService.eventBus?.dispatch("dispatcheventinsandbox", {
          source: this,
          detail: {
            id: "app",
            ids: allIds,
            name: "ResetForm",
          },
        });
      }

      return false;
    };
  }
}

class TextAnnotationElement extends AnnotationElement {
  constructor(parameters) {
    super(parameters, { isRenderable: true });
  }

  render() {
    this.container.classList.add("textAnnotation");

    const image = document.createElement("img");
    image.src =
      this.imageResourcesPath +
      "annotation-" +
      this.data.name.toLowerCase() +
      ".svg";
    image.setAttribute("data-l10n-id", "pdfjs-text-annotation-type");
    image.setAttribute(
      "data-l10n-args",
      JSON.stringify({ type: this.data.name })
    );

    if (!this.data.popupRef && this.hasPopupData) {
      this._createPopup();
    }

    this.container.append(image);
    return this.container;
  }
}

class WidgetAnnotationElement extends AnnotationElement {
  render() {
    // Show only the container for unsupported field types.
    return this.container;
  }

  showElementAndHideCanvas(element) {
    if (this.data.hasOwnCanvas) {
      if (element.previousSibling?.nodeName === "CANVAS") {
        element.previousSibling.hidden = true;
      }
      element.hidden = false;
    }
  }

  _getKeyModifier(event) {
    return FeatureTest.platform.isMac ? event.metaKey : event.ctrlKey;
  }

  _setEventListener(element, elementData, baseName, eventName, valueGetter) {
    if (baseName.includes("mouse")) {
      // Mouse events
      element.addEventListener(baseName, event => {
        this.linkService.eventBus?.dispatch("dispatcheventinsandbox", {
          source: this,
          detail: {
            id: this.data.id,
            name: eventName,
            value: valueGetter(event),
            shift: event.shiftKey,
            modifier: this._getKeyModifier(event),
          },
        });
      });
    } else {
      // Non-mouse events
      element.addEventListener(baseName, event => {
        if (baseName === "blur") {
          if (!elementData.focused || !event.relatedTarget) {
            return;
          }
          elementData.focused = false;
        } else if (baseName === "focus") {
          if (elementData.focused) {
            return;
          }
          elementData.focused = true;
        }

        if (!valueGetter) {
          return;
        }

        this.linkService.eventBus?.dispatch("dispatcheventinsandbox", {
          source: this,
          detail: {
            id: this.data.id,
            name: eventName,
            value: valueGetter(event),
          },
        });
      });
    }
  }

  _setEventListeners(element, elementData, names, getter) {
    for (const [baseName, eventName] of names) {
      if (eventName === "Action" || this.data.actions?.[eventName]) {
        if (eventName === "Focus" || eventName === "Blur") {
          elementData ||= { focused: false };
        }
        this._setEventListener(
          element,
          elementData,
          baseName,
          eventName,
          getter
        );
        if (eventName === "Focus" && !this.data.actions?.Blur) {
          // Ensure that elementData will have the correct value.
          this._setEventListener(element, elementData, "blur", "Blur", null);
        } else if (eventName === "Blur" && !this.data.actions?.Focus) {
          this._setEventListener(element, elementData, "focus", "Focus", null);
        }
      }
    }
  }

  _setBackgroundColor(element) {
    const color = this.data.backgroundColor || null;
    element.style.backgroundColor =
      color === null
        ? "transparent"
        : Util.makeHexColor(color[0], color[1], color[2]);
  }

  /**
   * Apply text styles to the text in the element.
   *
   * @private
   * @param {HTMLDivElement} element
   * @memberof TextWidgetAnnotationElement
   */
  _setTextStyle(element) {
    const TEXT_ALIGNMENT = ["left", "center", "right"];
    const { fontColor } = this.data.defaultAppearanceData;
    const fontSize =
      this.data.defaultAppearanceData.fontSize || DEFAULT_FONT_SIZE;

    const style = element.style;

    // TODO: If the font-size is zero, calculate it based on the height and
    //       width of the element.
    // Not setting `style.fontSize` will use the default font-size for now.

    // We don't use the font, as specified in the PDF document, for the <input>
    // element. Hence using the original `fontSize` could look bad, which is why
    // it's instead based on the field height.
    // If the height is "big" then it could lead to a too big font size
    // so in this case use the one we've in the pdf (hence the min).
    let computedFontSize;
    const BORDER_SIZE = 2;
    const roundToOneDecimal = x => Math.round(10 * x) / 10;
    if (this.data.multiLine) {
      const height = Math.abs(
        this.data.rect[3] - this.data.rect[1] - BORDER_SIZE
      );
      const numberOfLines = Math.round(height / (LINE_FACTOR * fontSize)) || 1;
      const lineHeight = height / numberOfLines;
      computedFontSize = Math.min(
        fontSize,
        roundToOneDecimal(lineHeight / LINE_FACTOR)
      );
    } else {
      const height = Math.abs(
        this.data.rect[3] - this.data.rect[1] - BORDER_SIZE
      );
      computedFontSize = Math.min(
        fontSize,
        roundToOneDecimal(height / LINE_FACTOR)
      );
    }
    style.fontSize = `calc(${computedFontSize}px * var(--scale-factor))`;

    style.color = Util.makeHexColor(fontColor[0], fontColor[1], fontColor[2]);

    if (this.data.textAlignment !== null) {
      style.textAlign = TEXT_ALIGNMENT[this.data.textAlignment];
    }
  }

  _setRequired(element, isRequired) {
    if (isRequired) {
      element.setAttribute("required", true);
    } else {
      element.removeAttribute("required");
    }
    element.setAttribute("aria-required", isRequired);
  }
}

class TextWidgetAnnotationElement extends WidgetAnnotationElement {
  constructor(parameters) {
    const isRenderable =
      parameters.renderForms ||
      parameters.data.hasOwnCanvas ||
      (!parameters.data.hasAppearance && !!parameters.data.fieldValue);
    super(parameters, { isRenderable });
  }

  setPropertyOnSiblings(base, key, value, keyInStorage) {
    const storage = this.annotationStorage;
    for (const element of this._getElementsByName(
      base.name,
      /* skipId = */ base.id
    )) {
      if (element.domElement) {
        element.domElement[key] = value;
      }
      storage.setValue(element.id, { [keyInStorage]: value });
    }
  }

  render() {
    const storage = this.annotationStorage;
    const id = this.data.id;

    this.container.classList.add("textWidgetAnnotation");

    let element = null;
    if (this.renderForms) {
      // NOTE: We cannot set the values using `element.value` below, since it
      //       prevents the AnnotationLayer rasterizer in `test/driver.js`
      //       from parsing the elements correctly for the reference tests.
      const storedData = storage.getValue(id, {
        value: this.data.fieldValue,
      });
      let textContent = storedData.value || "";
      const maxLen = storage.getValue(id, {
        charLimit: this.data.maxLen,
      }).charLimit;
      if (maxLen && textContent.length > maxLen) {
        textContent = textContent.slice(0, maxLen);
      }

      let fieldFormattedValues =
        storedData.formattedValue || this.data.textContent?.join("\n") || null;
      if (fieldFormattedValues && this.data.comb) {
        fieldFormattedValues = fieldFormattedValues.replaceAll(/\s+/g, "");
      }

      const elementData = {
        userValue: textContent,
        formattedValue: fieldFormattedValues,
        lastCommittedValue: null,
        commitKey: 1,
        focused: false,
      };

      if (this.data.multiLine) {
        element = document.createElement("textarea");
        element.textContent = fieldFormattedValues ?? textContent;
        if (this.data.doNotScroll) {
          element.style.overflowY = "hidden";
        }
      } else {
        element = document.createElement("input");
        element.type = "text";
        element.setAttribute("value", fieldFormattedValues ?? textContent);
        if (this.data.doNotScroll) {
          element.style.overflowX = "hidden";
        }
      }
      if (this.data.hasOwnCanvas) {
        element.hidden = true;
      }
      GetElementsByNameSet.add(element);
      element.setAttribute("data-element-id", id);

      element.disabled = this.data.readOnly;
      element.name = this.data.fieldName;
      element.tabIndex = DEFAULT_TAB_INDEX;

      this._setRequired(element, this.data.required);

      if (maxLen) {
        element.maxLength = maxLen;
      }

      element.addEventListener("input", event => {
        storage.setValue(id, { value: event.target.value });
        this.setPropertyOnSiblings(
          element,
          "value",
          event.target.value,
          "value"
        );
        elementData.formattedValue = null;
      });

      element.addEventListener("resetform", event => {
        const defaultValue = this.data.defaultFieldValue ?? "";
        element.value = elementData.userValue = defaultValue;
        elementData.formattedValue = null;
      });

      let blurListener = event => {
        const { formattedValue } = elementData;
        if (formattedValue !== null && formattedValue !== undefined) {
          event.target.value = formattedValue;
        }
        // Reset the cursor position to the start of the field (issue 12359).
        event.target.scrollLeft = 0;
      };

      if (this.enableScripting && this.hasJSActions) {
        element.addEventListener("focus", event => {
          if (elementData.focused) {
            return;
          }
          const { target } = event;
          if (elementData.userValue) {
            target.value = elementData.userValue;
          }
          elementData.lastCommittedValue = target.value;
          elementData.commitKey = 1;
          if (!this.data.actions?.Focus) {
            elementData.focused = true;
          }
        });

        element.addEventListener("updatefromsandbox", jsEvent => {
          this.showElementAndHideCanvas(jsEvent.target);
          const actions = {
            value(event) {
              elementData.userValue = event.detail.value ?? "";
              storage.setValue(id, { value: elementData.userValue.toString() });
              event.target.value = elementData.userValue;
            },
            formattedValue(event) {
              const { formattedValue } = event.detail;
              elementData.formattedValue = formattedValue;
              if (
                formattedValue !== null &&
                formattedValue !== undefined &&
                event.target !== document.activeElement
              ) {
                // Input hasn't the focus so display formatted string
                event.target.value = formattedValue;
              }
              storage.setValue(id, {
                formattedValue,
              });
            },
            selRange(event) {
              event.target.setSelectionRange(...event.detail.selRange);
            },
            charLimit: event => {
              const { charLimit } = event.detail;
              const { target } = event;
              if (charLimit === 0) {
                target.removeAttribute("maxLength");
                return;
              }

              target.setAttribute("maxLength", charLimit);
              let value = elementData.userValue;
              if (!value || value.length <= charLimit) {
                return;
              }
              value = value.slice(0, charLimit);
              target.value = elementData.userValue = value;
              storage.setValue(id, { value });

              this.linkService.eventBus?.dispatch("dispatcheventinsandbox", {
                source: this,
                detail: {
                  id,
                  name: "Keystroke",
                  value,
                  willCommit: true,
                  commitKey: 1,
                  selStart: target.selectionStart,
                  selEnd: target.selectionEnd,
                },
              });
            },
          };
          this._dispatchEventFromSandbox(actions, jsEvent);
        });

        // Even if the field hasn't any actions
        // leaving it can still trigger some actions with Calculate
        element.addEventListener("keydown", event => {
          elementData.commitKey = 1;
          // If the key is one of Escape, Enter then the data are committed.
          // If we've a Tab then data will be committed on blur.
          let commitKey = -1;
          if (event.key === "Escape") {
            commitKey = 0;
          } else if (event.key === "Enter" && !this.data.multiLine) {
            // When we've a multiline field, "Enter" key is a key as the other
            // hence we don't commit the data (Acrobat behaves the same way)
            // (see issue #15627).
            commitKey = 2;
          } else if (event.key === "Tab") {
            elementData.commitKey = 3;
          }
          if (commitKey === -1) {
            return;
          }
          const { value } = event.target;
          if (elementData.lastCommittedValue === value) {
            return;
          }
          elementData.lastCommittedValue = value;
          // Save the entered value
          elementData.userValue = value;
          this.linkService.eventBus?.dispatch("dispatcheventinsandbox", {
            source: this,
            detail: {
              id,
              name: "Keystroke",
              value,
              willCommit: true,
              commitKey,
              selStart: event.target.selectionStart,
              selEnd: event.target.selectionEnd,
            },
          });
        });
        const _blurListener = blurListener;
        blurListener = null;
        element.addEventListener("blur", event => {
          if (!elementData.focused || !event.relatedTarget) {
            return;
          }
          if (!this.data.actions?.Blur) {
            elementData.focused = false;
          }
          const { value } = event.target;
          elementData.userValue = value;
          if (elementData.lastCommittedValue !== value) {
            this.linkService.eventBus?.dispatch("dispatcheventinsandbox", {
              source: this,
              detail: {
                id,
                name: "Keystroke",
                value,
                willCommit: true,
                commitKey: elementData.commitKey,
                selStart: event.target.selectionStart,
                selEnd: event.target.selectionEnd,
              },
            });
          }
          _blurListener(event);
        });

        if (this.data.actions?.Keystroke) {
          element.addEventListener("beforeinput", event => {
            elementData.lastCommittedValue = null;
            const { data, target } = event;
            const { value, selectionStart, selectionEnd } = target;

            let selStart = selectionStart,
              selEnd = selectionEnd;

            switch (event.inputType) {
              // https://rawgit.com/w3c/input-events/v1/index.html#interface-InputEvent-Attributes
              case "deleteWordBackward": {
                const match = value
                  .substring(0, selectionStart)
                  .match(/\w*[^\w]*$/);
                if (match) {
                  selStart -= match[0].length;
                }
                break;
              }
              case "deleteWordForward": {
                const match = value
                  .substring(selectionStart)
                  .match(/^[^\w]*\w*/);
                if (match) {
                  selEnd += match[0].length;
                }
                break;
              }
              case "deleteContentBackward":
                if (selectionStart === selectionEnd) {
                  selStart -= 1;
                }
                break;
              case "deleteContentForward":
                if (selectionStart === selectionEnd) {
                  selEnd += 1;
                }
                break;
            }

            // We handle the event ourselves.
            event.preventDefault();
            this.linkService.eventBus?.dispatch("dispatcheventinsandbox", {
              source: this,
              detail: {
                id,
                name: "Keystroke",
                value,
                change: data || "",
                willCommit: false,
                selStart,
                selEnd,
              },
            });
          });
        }

        this._setEventListeners(
          element,
          elementData,
          [
            ["focus", "Focus"],
            ["blur", "Blur"],
            ["mousedown", "Mouse Down"],
            ["mouseenter", "Mouse Enter"],
            ["mouseleave", "Mouse Exit"],
            ["mouseup", "Mouse Up"],
          ],
          event => event.target.value
        );
      }

      if (blurListener) {
        element.addEventListener("blur", blurListener);
      }

      if (this.data.comb) {
        const fieldWidth = this.data.rect[2] - this.data.rect[0];
        const combWidth = fieldWidth / maxLen;

        element.classList.add("comb");
        element.style.letterSpacing = `calc(${combWidth}px * var(--scale-factor) - 1ch)`;
      }
    } else {
      element = document.createElement("div");
      element.textContent = this.data.fieldValue;
      element.style.verticalAlign = "middle";
      element.style.display = "table-cell";

      if (this.data.hasOwnCanvas) {
        element.hidden = true;
      }
    }

    this._setTextStyle(element);
    this._setBackgroundColor(element);
    this._setDefaultPropertiesFromJS(element);

    this.container.append(element);
    return this.container;
  }
}

class SignatureWidgetAnnotationElement extends WidgetAnnotationElement {
  constructor(parameters) {
    super(parameters, { isRenderable: !!parameters.data.hasOwnCanvas });
  }
}

class SigWidgetAnnotationElement extends TextWidgetAnnotationElement {
  render() {
    this.container.className = "sigAnnotation";
    this.container.setAttribute("data-field-id", this.data.fieldName);

    // Create an invisible square with the same rectangle that acts as the
    // trigger for the popup. Only the square itself should trigger the
    // popup, not the entire container.
    const data = this.data;
    const width = data.rect[2] - data.rect[0];
    const height = data.rect[3] - data.rect[1];

    const div = document.createElement("div");
    div.style.width = width + "px";
    div.style.height = height + "px";

    this.container.append(div);

    return this.container;
  }
}

class CheckboxWidgetAnnotationElement extends WidgetAnnotationElement {
  constructor(parameters) {
    super(parameters, { isRenderable: parameters.renderForms });
  }

  render() {
    const storage = this.annotationStorage;
    const data = this.data;
    const id = data.id;
    let value = storage.getValue(id, {
      value: data.exportValue === data.fieldValue,
    }).value;
    if (typeof value === "string") {
      // The value has been changed through js and set in annotationStorage.
      value = value !== "Off";
      storage.setValue(id, { value });
    }

    this.container.classList.add("buttonWidgetAnnotation", "checkBox");

    const element = document.createElement("input");
    GetElementsByNameSet.add(element);
    element.setAttribute("data-element-id", id);

    element.disabled = data.readOnly;
    this._setRequired(element, this.data.required);
    element.type = "checkbox";
    element.name = data.fieldName;
    if (value) {
      element.setAttribute("checked", true);
    }
    element.setAttribute("exportValue", data.exportValue);
    element.tabIndex = DEFAULT_TAB_INDEX;

    element.addEventListener("change", event => {
      const { name, checked } = event.target;
      for (const checkbox of this._getElementsByName(name, /* skipId = */ id)) {
        const curChecked = checked && checkbox.exportValue === data.exportValue;
        if (checkbox.domElement) {
          checkbox.domElement.checked = curChecked;
        }
        storage.setValue(checkbox.id, { value: curChecked });
      }
      storage.setValue(id, { value: checked });
    });

    element.addEventListener("resetform", event => {
      const defaultValue = data.defaultFieldValue || "Off";
      event.target.checked = defaultValue === data.exportValue;
    });

    if (this.enableScripting && this.hasJSActions) {
      element.addEventListener("updatefromsandbox", jsEvent => {
        const actions = {
          value(event) {
            event.target.checked = event.detail.value !== "Off";
            storage.setValue(id, { value: event.target.checked });
          },
        };
        this._dispatchEventFromSandbox(actions, jsEvent);
      });

      this._setEventListeners(
        element,
        null,
        [
          ["change", "Validate"],
          ["change", "Action"],
          ["focus", "Focus"],
          ["blur", "Blur"],
          ["mousedown", "Mouse Down"],
          ["mouseenter", "Mouse Enter"],
          ["mouseleave", "Mouse Exit"],
          ["mouseup", "Mouse Up"],
        ],
        event => event.target.checked
      );
    }

    this._setBackgroundColor(element);
    this._setDefaultPropertiesFromJS(element);

    this.container.append(element);
    return this.container;
  }
}

class RadioButtonWidgetAnnotationElement extends WidgetAnnotationElement {
  constructor(parameters) {
    super(parameters, { isRenderable: parameters.renderForms });
  }

  render() {
    this.container.classList.add("buttonWidgetAnnotation", "radioButton");
    const storage = this.annotationStorage;
    const data = this.data;
    const id = data.id;
    let value = storage.getValue(id, {
      value: data.fieldValue === data.buttonValue,
    }).value;
    if (typeof value === "string") {
      // The value has been changed through js and set in annotationStorage.
      value = value !== data.buttonValue;
      storage.setValue(id, { value });
    }

    if (value) {
      // It's possible that multiple radio buttons are checked.
      // So if this one is checked we just reset the other ones.
      // (see bug 1864136). Then when the other ones will be rendered they will
      // unchecked (because of their value in the storage).
      // Consequently, the first checked radio button will be the only checked
      // one.
      for (const radio of this._getElementsByName(
        data.fieldName,
        /* skipId = */ id
      )) {
        storage.setValue(radio.id, { value: false });
      }
    }

    const element = document.createElement("input");
    GetElementsByNameSet.add(element);
    element.setAttribute("data-element-id", id);

    element.disabled = data.readOnly;
    this._setRequired(element, this.data.required);
    element.type = "radio";
    element.name = data.fieldName;
    if (value) {
      element.setAttribute("checked", true);
    }
    element.tabIndex = DEFAULT_TAB_INDEX;

    element.addEventListener("change", event => {
      const { name, checked } = event.target;
      for (const radio of this._getElementsByName(name, /* skipId = */ id)) {
        storage.setValue(radio.id, { value: false });
      }
      storage.setValue(id, { value: checked });
    });

    element.addEventListener("resetform", event => {
      const defaultValue = data.defaultFieldValue;
      event.target.checked =
        defaultValue !== null &&
        defaultValue !== undefined &&
        defaultValue === data.buttonValue;
    });

    if (this.enableScripting && this.hasJSActions) {
      const pdfButtonValue = data.buttonValue;
      element.addEventListener("updatefromsandbox", jsEvent => {
        const actions = {
          value: event => {
            const checked = pdfButtonValue === event.detail.value;
            for (const radio of this._getElementsByName(event.target.name)) {
              const curChecked = checked && radio.id === id;
              if (radio.domElement) {
                radio.domElement.checked = curChecked;
              }
              storage.setValue(radio.id, { value: curChecked });
            }
          },
        };
        this._dispatchEventFromSandbox(actions, jsEvent);
      });

      this._setEventListeners(
        element,
        null,
        [
          ["change", "Validate"],
          ["change", "Action"],
          ["focus", "Focus"],
          ["blur", "Blur"],
          ["mousedown", "Mouse Down"],
          ["mouseenter", "Mouse Enter"],
          ["mouseleave", "Mouse Exit"],
          ["mouseup", "Mouse Up"],
        ],
        event => event.target.checked
      );
    }

    this._setBackgroundColor(element);
    this._setDefaultPropertiesFromJS(element);

    this.container.append(element);
    return this.container;
  }
}

class PushButtonWidgetAnnotationElement extends LinkAnnotationElement {
  constructor(parameters) {
    super(parameters, { ignoreBorder: parameters.data.hasAppearance });
  }

  render() {
    // The rendering and functionality of a push button widget annotation is
    // equal to that of a link annotation, but may have more functionality, such
    // as performing actions on form fields (resetting, submitting, et cetera).
    const container = super.render();
    container.classList.add("buttonWidgetAnnotation", "pushButton");

    const linkElement = container.lastChild;
    if (this.enableScripting && this.hasJSActions && linkElement) {
      this._setDefaultPropertiesFromJS(linkElement);

      linkElement.addEventListener("updatefromsandbox", jsEvent => {
        this._dispatchEventFromSandbox({}, jsEvent);
      });
    }

    return container;
  }
}

class ChoiceWidgetAnnotationElement extends WidgetAnnotationElement {
  constructor(parameters) {
    super(parameters, { isRenderable: parameters.renderForms });
  }

  render() {
    this.container.classList.add("choiceWidgetAnnotation");
    const storage = this.annotationStorage;
    const id = this.data.id;

    const storedData = storage.getValue(id, {
      value: this.data.fieldValue,
    });

    const selectElement = document.createElement("select");
    GetElementsByNameSet.add(selectElement);
    selectElement.setAttribute("data-element-id", id);

    selectElement.disabled = this.data.readOnly;
    this._setRequired(selectElement, this.data.required);
    selectElement.name = this.data.fieldName;
    selectElement.tabIndex = DEFAULT_TAB_INDEX;

    let addAnEmptyEntry = this.data.combo && this.data.options.length > 0;

    if (!this.data.combo) {
      // List boxes have a size and (optionally) multiple selection.
      selectElement.size = this.data.options.length;
      if (this.data.multiSelect) {
        selectElement.multiple = true;
      }
    }

    selectElement.addEventListener("resetform", event => {
      const defaultValue = this.data.defaultFieldValue;
      for (const option of selectElement.options) {
        option.selected = option.value === defaultValue;
      }
    });

    // Insert the options into the choice field.
    for (const option of this.data.options) {
      const optionElement = document.createElement("option");
      optionElement.textContent = option.displayValue;
      optionElement.value = option.exportValue;
      if (storedData.value.includes(option.exportValue)) {
        optionElement.setAttribute("selected", true);
        addAnEmptyEntry = false;
      }
      selectElement.append(optionElement);
    }

    let removeEmptyEntry = null;
    if (addAnEmptyEntry) {
      const noneOptionElement = document.createElement("option");
      noneOptionElement.value = " ";
      noneOptionElement.setAttribute("hidden", true);
      noneOptionElement.setAttribute("selected", true);
      selectElement.prepend(noneOptionElement);

      removeEmptyEntry = () => {
        noneOptionElement.remove();
        selectElement.removeEventListener("input", removeEmptyEntry);
        removeEmptyEntry = null;
      };
      selectElement.addEventListener("input", removeEmptyEntry);
    }

    const getValue = isExport => {
      const name = isExport ? "value" : "textContent";
      const { options, multiple } = selectElement;
      if (!multiple) {
        return options.selectedIndex === -1
          ? null
          : options[options.selectedIndex][name];
      }
      return Array.prototype.filter
        .call(options, option => option.selected)
        .map(option => option[name]);
    };

    let selectedValues = getValue(/* isExport */ false);

    const getItems = event => {
      const options = event.target.options;
      return Array.prototype.map.call(options, option => ({
        displayValue: option.textContent,
        exportValue: option.value,
      }));
    };

    if (this.enableScripting && this.hasJSActions) {
      selectElement.addEventListener("updatefromsandbox", jsEvent => {
        const actions = {
          value(event) {
            removeEmptyEntry?.();
            const value = event.detail.value;
            const values = new Set(Array.isArray(value) ? value : [value]);
            for (const option of selectElement.options) {
              option.selected = values.has(option.value);
            }
            storage.setValue(id, {
              value: getValue(/* isExport */ true),
            });
            selectedValues = getValue(/* isExport */ false);
          },
          multipleSelection(event) {
            selectElement.multiple = true;
          },
          remove(event) {
            const options = selectElement.options;
            const index = event.detail.remove;
            options[index].selected = false;
            selectElement.remove(index);
            if (options.length > 0) {
              const i = Array.prototype.findIndex.call(
                options,
                option => option.selected
              );
              if (i === -1) {
                options[0].selected = true;
              }
            }
            storage.setValue(id, {
              value: getValue(/* isExport */ true),
              items: getItems(event),
            });
            selectedValues = getValue(/* isExport */ false);
          },
          clear(event) {
            while (selectElement.length !== 0) {
              selectElement.remove(0);
            }
            storage.setValue(id, { value: null, items: [] });
            selectedValues = getValue(/* isExport */ false);
          },
          insert(event) {
            const { index, displayValue, exportValue } = event.detail.insert;
            const selectChild = selectElement.children[index];
            const optionElement = document.createElement("option");
            optionElement.textContent = displayValue;
            optionElement.value = exportValue;

            if (selectChild) {
              selectChild.before(optionElement);
            } else {
              selectElement.append(optionElement);
            }
            storage.setValue(id, {
              value: getValue(/* isExport */ true),
              items: getItems(event),
            });
            selectedValues = getValue(/* isExport */ false);
          },
          items(event) {
            const { items } = event.detail;
            while (selectElement.length !== 0) {
              selectElement.remove(0);
            }
            for (const item of items) {
              const { displayValue, exportValue } = item;
              const optionElement = document.createElement("option");
              optionElement.textContent = displayValue;
              optionElement.value = exportValue;
              selectElement.append(optionElement);
            }
            if (selectElement.options.length > 0) {
              selectElement.options[0].selected = true;
            }
            storage.setValue(id, {
              value: getValue(/* isExport */ true),
              items: getItems(event),
            });
            selectedValues = getValue(/* isExport */ false);
          },
          indices(event) {
            const indices = new Set(event.detail.indices);
            for (const option of event.target.options) {
              option.selected = indices.has(option.index);
            }
            storage.setValue(id, {
              value: getValue(/* isExport */ true),
            });
            selectedValues = getValue(/* isExport */ false);
          },
          editable(event) {
            event.target.disabled = !event.detail.editable;
          },
        };
        this._dispatchEventFromSandbox(actions, jsEvent);
      });

      selectElement.addEventListener("input", event => {
        const exportValue = getValue(/* isExport */ true);
        const change = getValue(/* isExport */ false);
        storage.setValue(id, { value: exportValue });

        event.preventDefault();

        this.linkService.eventBus?.dispatch("dispatcheventinsandbox", {
          source: this,
          detail: {
            id,
            name: "Keystroke",
            value: selectedValues,
            change,
            changeEx: exportValue,
            willCommit: false,
            commitKey: 1,
            keyDown: false,
          },
        });
      });

      this._setEventListeners(
        selectElement,
        null,
        [
          ["focus", "Focus"],
          ["blur", "Blur"],
          ["mousedown", "Mouse Down"],
          ["mouseenter", "Mouse Enter"],
          ["mouseleave", "Mouse Exit"],
          ["mouseup", "Mouse Up"],
          ["input", "Action"],
          ["input", "Validate"],
        ],
        event => event.target.value
      );
    } else {
      selectElement.addEventListener("input", function (event) {
        storage.setValue(id, { value: getValue(/* isExport */ true) });
      });
    }

    if (this.data.combo) {
      this._setTextStyle(selectElement);
    } else {
      // Just use the default font size...
      // it's a bit hard to guess what is a good size.
    }
    this._setBackgroundColor(selectElement);
    this._setDefaultPropertiesFromJS(selectElement);

    this.container.append(selectElement);
    return this.container;
  }
}

class PopupAnnotationElement extends AnnotationElement {
  constructor(parameters) {
    const { data, elements } = parameters;
    super(parameters, { isRenderable: AnnotationElement._hasPopupData(data) });
    this.elements = elements;
    this.popup = null;
  }

  render() {
    this.container.classList.add("popupAnnotation");

    const popup = (this.popup = new PopupElement({
      container: this.container,
      color: this.data.color,
      titleObj: this.data.titleObj,
      modificationDate: this.data.modificationDate,
      contentsObj: this.data.contentsObj,
      richText: this.data.richText,
      rect: this.data.rect,
      parentRect: this.data.parentRect || null,
      parent: this.parent,
      elements: this.elements,
      open: this.data.open,
    }));

    const elementIds = [];
    for (const element of this.elements) {
      element.popup = popup;
      elementIds.push(element.data.id);
      element.addHighlightArea();
    }

    this.container.setAttribute(
      "aria-controls",
      elementIds.map(id => `${AnnotationPrefix}${id}`).join(",")
    );

    return this.container;
  }
}

class PopupElement {
  #boundKeyDown = this.#keyDown.bind(this);

  #boundHide = this.#hide.bind(this);

  #boundShow = this.#show.bind(this);

  #boundToggle = this.#toggle.bind(this);

  #color = null;

  #container = null;

  #contentsObj = null;

  #dateObj = null;

  #elements = null;

  #parent = null;

  #parentRect = null;

  #pinned = false;

  #popup = null;

  #position = null;

  #rect = null;

  #richText = null;

  #titleObj = null;

  #updates = null;

  #wasVisible = false;

  constructor({
    container,
    color,
    elements,
    titleObj,
    modificationDate,
    contentsObj,
    richText,
    parent,
    rect,
    parentRect,
    open,
  }) {
    this.#container = container;
    this.#titleObj = titleObj;
    this.#contentsObj = contentsObj;
    this.#richText = richText;
    this.#parent = parent;
    this.#color = color;
    this.#rect = rect;
    this.#parentRect = parentRect;
    this.#elements = elements;

    // The modification date is shown in the popup instead of the creation
    // date if it is available and can be parsed correctly, which is
    // consistent with other viewers such as Adobe Acrobat.
    this.#dateObj = PDFDateString.toDateObject(modificationDate);

    this.trigger = elements.flatMap(e => e.getElementsToTriggerPopup());
    // Attach the event listeners to the trigger element.
    for (const element of this.trigger) {
      element.addEventListener("click", this.#boundToggle);
      element.addEventListener("mouseenter", this.#boundShow);
      element.addEventListener("mouseleave", this.#boundHide);
      element.classList.add("popupTriggerArea");
    }

    // Attach the event listener to toggle the popup with the keyboard.
    for (const element of elements) {
      element.container?.addEventListener("keydown", this.#boundKeyDown);
    }

    this.#container.hidden = true;
    if (open) {
      this.#toggle();
    }

    if (typeof PDFJSDev !== "undefined" && PDFJSDev.test("TESTING")) {
      // Since the popup is lazily created, we need to ensure that it'll be
      // created and displayed during reference tests.
      this.#parent.popupShow.push(async () => {
        if (this.#container.hidden) {
          this.#show();
        }
      });
    }
  }

  render() {
    if (this.#popup) {
      return;
    }

    const popup = (this.#popup = document.createElement("div"));
    popup.className = "popup";

    if (this.#color) {
      const baseColor = (popup.style.outlineColor = Util.makeHexColor(
        ...this.#color
      ));
      if (
        (typeof PDFJSDev !== "undefined" && PDFJSDev.test("MOZCENTRAL")) ||
        CSS.supports("background-color", "color-mix(in srgb, red 30%, white)")
      ) {
        popup.style.backgroundColor = `color-mix(in srgb, ${baseColor} 30%, white)`;
      } else {
        // color-mix isn't supported in some browsers hence this version.
        // See https://developer.mozilla.org/en-US/docs/Web/CSS/color_value/color-mix#browser_compatibility
        // TODO: Use color-mix when it's supported everywhere.
        // Enlighten the color.
        const BACKGROUND_ENLIGHT = 0.7;
        popup.style.backgroundColor = Util.makeHexColor(
          ...this.#color.map(c =>
            Math.floor(BACKGROUND_ENLIGHT * (255 - c) + c)
          )
        );
      }
    }

    const header = document.createElement("span");
    header.className = "header";
    const title = document.createElement("h1");
    header.append(title);
    ({ dir: title.dir, str: title.textContent } = this.#titleObj);
    popup.append(header);

    if (this.#dateObj) {
      const modificationDate = document.createElement("span");
      modificationDate.classList.add("popupDate");
      modificationDate.setAttribute(
        "data-l10n-id",
        "pdfjs-annotation-date-string"
      );
      modificationDate.setAttribute(
        "data-l10n-args",
        JSON.stringify({
          date: this.#dateObj.toLocaleDateString(),
          time: this.#dateObj.toLocaleTimeString(),
        })
      );
      header.append(modificationDate);
    }

    const html = this.#html;
    if (html) {
      XfaLayer.render({
        xfaHtml: html,
        intent: "richText",
        div: popup,
      });
      popup.lastChild.classList.add("richText", "popupContent");
    } else {
      const contents = this._formatContents(this.#contentsObj);
      popup.append(contents);
    }
    this.#container.append(popup);
  }

  get #html() {
    const richText = this.#richText;
    const contentsObj = this.#contentsObj;
    if (
      richText?.str &&
      (!contentsObj?.str || contentsObj.str === richText.str)
    ) {
      return this.#richText.html || null;
    }
    return null;
  }

  get #fontSize() {
    return this.#html?.attributes?.style?.fontSize || 0;
  }

  get #fontColor() {
    return this.#html?.attributes?.style?.color || null;
  }

  #makePopupContent(text) {
    const popupLines = [];
    const popupContent = {
      str: text,
      html: {
        name: "div",
        attributes: {
          dir: "auto",
        },
        children: [
          {
            name: "p",
            children: popupLines,
          },
        ],
      },
    };
    const lineAttributes = {
      style: {
        color: this.#fontColor,
        fontSize: this.#fontSize
          ? `calc(${this.#fontSize}px * var(--scale-factor))`
          : "",
      },
    };
    for (const line of text.split("\n")) {
      popupLines.push({
        name: "span",
        value: line,
        attributes: lineAttributes,
      });
    }
    return popupContent;
  }

  /**
   * Format the contents of the popup by adding newlines where necessary.
   *
   * @private
   * @param {Object<string, string>} contentsObj
   * @memberof PopupElement
   * @returns {HTMLParagraphElement}
   */
  _formatContents({ str, dir }) {
    const p = document.createElement("p");
    p.classList.add("popupContent");
    p.dir = dir;
    const lines = str.split(/(?:\r\n?|\n)/);
    for (let i = 0, ii = lines.length; i < ii; ++i) {
      const line = lines[i];
      p.append(document.createTextNode(line));
      if (i < ii - 1) {
        p.append(document.createElement("br"));
      }
    }
    return p;
  }

  #keyDown(event) {
    if (event.altKey || event.shiftKey || event.ctrlKey || event.metaKey) {
      return;
    }

    if (event.key === "Enter" || (event.key === "Escape" && this.#pinned)) {
      this.#toggle();
    }
  }

  updateEdited({ rect, popupContent }) {
    this.#updates ||= {
      contentsObj: this.#contentsObj,
      richText: this.#richText,
    };
    if (rect) {
      this.#position = null;
    }
    if (popupContent) {
      this.#richText = this.#makePopupContent(popupContent);
      this.#contentsObj = null;
    }
    this.#popup?.remove();
    this.#popup = null;
  }

  resetEdited() {
    if (!this.#updates) {
      return;
    }
    ({ contentsObj: this.#contentsObj, richText: this.#richText } =
      this.#updates);
    this.#updates = null;
    this.#popup?.remove();
    this.#popup = null;
    this.#position = null;
  }

  #setPosition() {
    if (this.#position !== null) {
      return;
    }
    const {
      page: { view },
      viewport: {
        rawDims: { pageWidth, pageHeight, pageX, pageY },
      },
    } = this.#parent;

    let useParentRect = !!this.#parentRect;
    let rect = useParentRect ? this.#parentRect : this.#rect;
    for (const element of this.#elements) {
      if (!rect || Util.intersect(element.data.rect, rect) !== null) {
        rect = element.data.rect;
        useParentRect = true;
        break;
      }
    }

    const normalizedRect = Util.normalizeRect([
      rect[0],
      view[3] - rect[1] + view[1],
      rect[2],
      view[3] - rect[3] + view[1],
    ]);

    const HORIZONTAL_SPACE_AFTER_ANNOTATION = 5;
    const parentWidth = useParentRect
      ? rect[2] - rect[0] + HORIZONTAL_SPACE_AFTER_ANNOTATION
      : 0;
    const popupLeft = normalizedRect[0] + parentWidth;
    const popupTop = normalizedRect[1];
    this.#position = [
      (100 * (popupLeft - pageX)) / pageWidth,
      (100 * (popupTop - pageY)) / pageHeight,
    ];

    const { style } = this.#container;
    style.left = `${this.#position[0]}%`;
    style.top = `${this.#position[1]}%`;
  }

  /**
   * Toggle the visibility of the popup.
   */
  #toggle() {
    this.#pinned = !this.#pinned;
    if (this.#pinned) {
      this.#show();
      this.#container.addEventListener("click", this.#boundToggle);
      this.#container.addEventListener("keydown", this.#boundKeyDown);
    } else {
      this.#hide();
      this.#container.removeEventListener("click", this.#boundToggle);
      this.#container.removeEventListener("keydown", this.#boundKeyDown);
    }
  }

  /**
   * Show the popup.
   */
  #show() {
    if (!this.#popup) {
      this.render();
    }
    if (!this.isVisible) {
      this.#setPosition();
      this.#container.hidden = false;
      this.#container.style.zIndex =
        parseInt(this.#container.style.zIndex) + 1000;
    } else if (this.#pinned) {
      this.#container.classList.add("focused");
    }
  }

  /**
   * Hide the popup.
   */
  #hide() {
    this.#container.classList.remove("focused");
    if (this.#pinned || !this.isVisible) {
      return;
    }
    this.#container.hidden = true;
    this.#container.style.zIndex =
      parseInt(this.#container.style.zIndex) - 1000;
  }

  forceHide() {
    this.#wasVisible = this.isVisible;
    if (!this.#wasVisible) {
      return;
    }
    this.#container.hidden = true;
  }

  maybeShow() {
    if (!this.#wasVisible) {
      return;
    }
    if (!this.#popup) {
      this.#show();
    }
    this.#wasVisible = false;
    this.#container.hidden = false;
  }

  get isVisible() {
    return this.#container.hidden === false;
  }
}

class FreeTextAnnotationElement extends AnnotationElement {
  constructor(parameters) {
    super(parameters, { isRenderable: true, ignoreBorder: true });
    this.textContent = parameters.data.textContent;
    this.textPosition = parameters.data.textPosition;
    this.annotationEditorType = AnnotationEditorType.FREETEXT;
  }

  render() {
    this.container.classList.add("freeTextAnnotation");

    if (this.textContent) {
      const content = document.createElement("div");
      content.classList.add("annotationTextContent");
      content.setAttribute("role", "comment");
      for (const line of this.textContent) {
        const lineSpan = document.createElement("span");
        lineSpan.textContent = line;
        content.append(lineSpan);
      }
      this.container.append(content);
    }

    if (!this.data.popupRef && this.hasPopupData) {
      this._createPopup();
    }

    this._editOnDoubleClick();

    return this.container;
  }

  get _isEditable() {
    return this.data.hasOwnCanvas;
  }
}

class LineAnnotationElement extends AnnotationElement {
  #line = null;

  constructor(parameters) {
    super(parameters, { isRenderable: true, ignoreBorder: true });
  }

  render() {
    this.container.classList.add("lineAnnotation");

    // Create an invisible line with the same starting and ending coordinates
    // that acts as the trigger for the popup. Only the line itself should
    // trigger the popup, not the entire container.
    const data = this.data;
    const { width, height } = getRectDims(data.rect);
    const svg = this.svgFactory.create(
      width,
      height,
      /* skipDimensions = */ true
    );

    // PDF coordinates are calculated from a bottom left origin, so transform
    // the line coordinates to a top left origin for the SVG element.
    const line = (this.#line = this.svgFactory.createElement("svg:line"));
    line.setAttribute("x1", data.rect[2] - data.lineCoordinates[0]);
    line.setAttribute("y1", data.rect[3] - data.lineCoordinates[1]);
    line.setAttribute("x2", data.rect[2] - data.lineCoordinates[2]);
    line.setAttribute("y2", data.rect[3] - data.lineCoordinates[3]);
    // Ensure that the 'stroke-width' is always non-zero, since otherwise it
    // won't be possible to open/close the popup (note e.g. issue 11122).
    line.setAttribute("stroke-width", data.borderStyle.width || 1);
    line.setAttribute("stroke", "transparent");
    line.setAttribute("fill", "transparent");

    svg.append(line);
    this.container.append(svg);

    // Create the popup ourselves so that we can bind it to the line instead
    // of to the entire container (which is the default).
    if (!data.popupRef && this.hasPopupData) {
      this._createPopup();
    }

    return this.container;
  }

  getElementsToTriggerPopup() {
    return this.#line;
  }

  addHighlightArea() {
    this.container.classList.add("highlightArea");
  }
}

class SquareAnnotationElement extends AnnotationElement {
  #square = null;

  constructor(parameters) {
    super(parameters, { isRenderable: true, ignoreBorder: true });
  }

  render() {
    this.container.classList.add("squareAnnotation");

    // Create an invisible square with the same rectangle that acts as the
    // trigger for the popup. Only the square itself should trigger the
    // popup, not the entire container.
    const data = this.data;
    const { width, height } = getRectDims(data.rect);
    const svg = this.svgFactory.create(
      width,
      height,
      /* skipDimensions = */ true
    );

    // The browser draws half of the borders inside the square and half of
    // the borders outside the square by default. This behavior cannot be
    // changed programmatically, so correct for that here.
    const borderWidth = data.borderStyle.width;
    const square = (this.#square = this.svgFactory.createElement("svg:rect"));
    square.setAttribute("x", borderWidth / 2);
    square.setAttribute("y", borderWidth / 2);
    square.setAttribute("width", width - borderWidth);
    square.setAttribute("height", height - borderWidth);
    // Ensure that the 'stroke-width' is always non-zero, since otherwise it
    // won't be possible to open/close the popup (note e.g. issue 11122).
    square.setAttribute("stroke-width", borderWidth || 1);
    square.setAttribute("stroke", "transparent");
    square.setAttribute("fill", "transparent");

    svg.append(square);
    this.container.append(svg);

    // Create the popup ourselves so that we can bind it to the square instead
    // of to the entire container (which is the default).
    if (!data.popupRef && this.hasPopupData) {
      this._createPopup();
    }

    return this.container;
  }

  getElementsToTriggerPopup() {
    return this.#square;
  }

  addHighlightArea() {
    this.container.classList.add("highlightArea");
  }
}

class CircleAnnotationElement extends AnnotationElement {
  #circle = null;

  constructor(parameters) {
    super(parameters, { isRenderable: true, ignoreBorder: true });
  }

  render() {
    this.container.classList.add("circleAnnotation");

    // Create an invisible circle with the same ellipse that acts as the
    // trigger for the popup. Only the circle itself should trigger the
    // popup, not the entire container.
    const data = this.data;
    const { width, height } = getRectDims(data.rect);
    const svg = this.svgFactory.create(
      width,
      height,
      /* skipDimensions = */ true
    );

    // The browser draws half of the borders inside the circle and half of
    // the borders outside the circle by default. This behavior cannot be
    // changed programmatically, so correct for that here.
    const borderWidth = data.borderStyle.width;
    const circle = (this.#circle =
      this.svgFactory.createElement("svg:ellipse"));
    circle.setAttribute("cx", width / 2);
    circle.setAttribute("cy", height / 2);
    circle.setAttribute("rx", width / 2 - borderWidth / 2);
    circle.setAttribute("ry", height / 2 - borderWidth / 2);
    // Ensure that the 'stroke-width' is always non-zero, since otherwise it
    // won't be possible to open/close the popup (note e.g. issue 11122).
    circle.setAttribute("stroke-width", borderWidth || 1);
    circle.setAttribute("stroke", "transparent");
    circle.setAttribute("fill", "transparent");

    svg.append(circle);
    this.container.append(svg);

    // Create the popup ourselves so that we can bind it to the circle instead
    // of to the entire container (which is the default).
    if (!data.popupRef && this.hasPopupData) {
      this._createPopup();
    }

    return this.container;
  }

  getElementsToTriggerPopup() {
    return this.#circle;
  }

  addHighlightArea() {
    this.container.classList.add("highlightArea");
  }
}

class PolylineAnnotationElement extends AnnotationElement {
  #polyline = null;

  constructor(parameters) {
    super(parameters, { isRenderable: true, ignoreBorder: true });

    this.containerClassName = "polylineAnnotation";
    this.svgElementName = "svg:polyline";
  }

  render() {
    this.container.classList.add(this.containerClassName);

    // Create an invisible polyline with the same points that acts as the
    // trigger for the popup. Only the polyline itself should trigger the
    // popup, not the entire container.
    const {
      data: { rect, vertices, borderStyle, popupRef },
    } = this;
    if (!vertices) {
      return this.container;
    }
    const { width, height } = getRectDims(rect);
    const svg = this.svgFactory.create(
      width,
      height,
      /* skipDimensions = */ true
    );

    // Convert the vertices array to a single points string that the SVG
    // polyline element expects ("x1,y1 x2,y2 ..."). PDF coordinates are
    // calculated from a bottom left origin, so transform the polyline
    // coordinates to a top left origin for the SVG element.
    let points = [];
    for (let i = 0, ii = vertices.length; i < ii; i += 2) {
      const x = vertices[i] - rect[0];
      const y = rect[3] - vertices[i + 1];
      points.push(`${x},${y}`);
    }
    points = points.join(" ");

    const polyline = (this.#polyline = this.svgFactory.createElement(
      this.svgElementName
    ));
    polyline.setAttribute("points", points);
    // Ensure that the 'stroke-width' is always non-zero, since otherwise it
    // won't be possible to open/close the popup (note e.g. issue 11122).
    polyline.setAttribute("stroke-width", borderStyle.width || 1);
    polyline.setAttribute("stroke", "transparent");
    polyline.setAttribute("fill", "transparent");

    svg.append(polyline);
    this.container.append(svg);

    // Create the popup ourselves so that we can bind it to the polyline
    // instead of to the entire container (which is the default).
    if (!popupRef && this.hasPopupData) {
      this._createPopup();
    }

    return this.container;
  }

  getElementsToTriggerPopup() {
    return this.#polyline;
  }

  addHighlightArea() {
    this.container.classList.add("highlightArea");
  }
}

class PolygonAnnotationElement extends PolylineAnnotationElement {
  constructor(parameters) {
    // Polygons are specific forms of polylines, so reuse their logic.
    super(parameters);

    this.containerClassName = "polygonAnnotation";
    this.svgElementName = "svg:polygon";
  }
}

class CaretAnnotationElement extends AnnotationElement {
  constructor(parameters) {
    super(parameters, { isRenderable: true, ignoreBorder: true });
  }

  render() {
    this.container.classList.add("caretAnnotation");

    if (!this.data.popupRef && this.hasPopupData) {
      this._createPopup();
    }
    return this.container;
  }
}

class InkAnnotationElement extends AnnotationElement {
  #polylines = [];

  constructor(parameters) {
    super(parameters, { isRenderable: true, ignoreBorder: true });

    this.containerClassName = "inkAnnotation";

    // Use the polyline SVG element since it allows us to use coordinates
    // directly and to draw both straight lines and curves.
    this.svgElementName = "svg:polyline";
    this.annotationEditorType = AnnotationEditorType.INK;
  }

  render() {
    this.container.classList.add(this.containerClassName);

    // Create an invisible polyline with the same points that acts as the
    // trigger for the popup.
    const {
      data: { rect, inkLists, borderStyle, popupRef },
    } = this;
    const { width, height } = getRectDims(rect);
    const svg = this.svgFactory.create(
      width,
      height,
      /* skipDimensions = */ true
    );

    for (const inkList of inkLists) {
      // Convert the ink list to a single points string that the SVG
      // polyline element expects ("x1,y1 x2,y2 ..."). PDF coordinates are
      // calculated from a bottom left origin, so transform the polyline
      // coordinates to a top left origin for the SVG element.
      let points = [];
      for (let i = 0, ii = inkList.length; i < ii; i += 2) {
        const x = inkList[i] - rect[0];
        const y = rect[3] - inkList[i + 1];
        points.push(`${x},${y}`);
      }
      points = points.join(" ");

      const polyline = this.svgFactory.createElement(this.svgElementName);
      this.#polylines.push(polyline);
      polyline.setAttribute("points", points);
      // Ensure that the 'stroke-width' is always non-zero, since otherwise it
      // won't be possible to open/close the popup (note e.g. issue 11122).
      polyline.setAttribute("stroke-width", borderStyle.width || 1);
      polyline.setAttribute("stroke", "transparent");
      polyline.setAttribute("fill", "transparent");

      // Create the popup ourselves so that we can bind it to the polyline
      // instead of to the entire container (which is the default).
      if (!popupRef && this.hasPopupData) {
        this._createPopup();
      }

      svg.append(polyline);
    }

    this.container.append(svg);
    return this.container;
  }

  getElementsToTriggerPopup() {
    return this.#polylines;
  }

  addHighlightArea() {
    this.container.classList.add("highlightArea");
  }
}

class HighlightAnnotationElement extends AnnotationElement {
  constructor(parameters) {
    super(parameters, {
      isRenderable: true,
      ignoreBorder: true,
      createQuadrilaterals: true,
    });
  }

  render() {
<<<<<<< HEAD
    if (!this.data.popupRef && this.hasPopupData) {
      this._createPopup();
    }

    this.container.classList.add("highlightAnnotation");
=======
    this.container.className = "highlightAnnotation";

    const subject = null;
      /*this.data.subject && this.data.subject.length > 0
        ? this.data.subject.trim()
        : this.data.subject;*/

    if (subject) {
      this.container.setAttribute("data-subject", subject);
    }

    if (!this.data.hasPopup) {
      this._createPopup(null, this.data);
    }

    if (this.quadrilaterals && !subject) {
      return this._renderQuadrilaterals("highlightAnnotation");
    }

>>>>>>> ad57dc2a
    return this.container;
  }
}

class UnderlineAnnotationElement extends AnnotationElement {
  constructor(parameters) {
    super(parameters, {
      isRenderable: true,
      ignoreBorder: true,
      createQuadrilaterals: true,
    });
  }

  render() {
    if (!this.data.popupRef && this.hasPopupData) {
      this._createPopup();
    }

    this.container.classList.add("underlineAnnotation");
    return this.container;
  }
}

class SquigglyAnnotationElement extends AnnotationElement {
  constructor(parameters) {
    super(parameters, {
      isRenderable: true,
      ignoreBorder: true,
      createQuadrilaterals: true,
    });
  }

  render() {
    if (!this.data.popupRef && this.hasPopupData) {
      this._createPopup();
    }

    this.container.classList.add("squigglyAnnotation");
    return this.container;
  }
}

class StrikeOutAnnotationElement extends AnnotationElement {
  constructor(parameters) {
    super(parameters, {
      isRenderable: true,
      ignoreBorder: true,
      createQuadrilaterals: true,
    });
  }

  render() {
    if (!this.data.popupRef && this.hasPopupData) {
      this._createPopup();
    }

    this.container.classList.add("strikeoutAnnotation");
    return this.container;
  }
}

class StampAnnotationElement extends AnnotationElement {
  constructor(parameters) {
    super(parameters, { isRenderable: true, ignoreBorder: true });
  }

  render() {
    this.container.classList.add("stampAnnotation");

    if (!this.data.popupRef && this.hasPopupData) {
      this._createPopup();
    }
    return this.container;
  }
}

class FileAttachmentAnnotationElement extends AnnotationElement {
  #trigger = null;

  constructor(parameters) {
    super(parameters, { isRenderable: true });

    const { file } = this.data;
    this.filename = file.filename;
    this.content = file.content;

    this.linkService.eventBus?.dispatch("fileattachmentannotation", {
      source: this,
      ...file,
    });
  }

  render() {
    this.container.classList.add("fileAttachmentAnnotation");

    const { container, data } = this;
    let trigger;
    if (data.hasAppearance || data.fillAlpha === 0) {
      trigger = document.createElement("div");
    } else {
      // Unfortunately it seems that it's not clearly specified exactly what
      // names are actually valid, since Table 184 contains:
      //   Conforming readers shall provide predefined icon appearances for at
      //   least the following standard names: GraphPushPin, PaperclipTag.
      //   Additional names may be supported as well. Default value: PushPin.
      trigger = document.createElement("img");
      trigger.src = `${this.imageResourcesPath}annotation-${
        /paperclip/i.test(data.name) ? "paperclip" : "pushpin"
      }.svg`;

      if (data.fillAlpha && data.fillAlpha < 1) {
        trigger.style = `filter: opacity(${Math.round(
          data.fillAlpha * 100
        )}%);`;

        if (typeof PDFJSDev !== "undefined" && PDFJSDev.test("TESTING")) {
          this.container.classList.add("hasFillAlpha");
        }
      }
    }
    trigger.addEventListener("dblclick", this.#download.bind(this));
    this.#trigger = trigger;

    const { isMac } = FeatureTest.platform;
    container.addEventListener("keydown", evt => {
      if (evt.key === "Enter" && (isMac ? evt.metaKey : evt.ctrlKey)) {
        this.#download();
      }
    });

    if (!data.popupRef && this.hasPopupData) {
      this._createPopup();
    } else {
      trigger.classList.add("popupTriggerArea");
    }

    container.append(trigger);
    return container;
  }

  getElementsToTriggerPopup() {
    return this.#trigger;
  }

  addHighlightArea() {
    this.container.classList.add("highlightArea");
  }

  /**
   * Download the file attachment associated with this annotation.
   */
  #download() {
    this.downloadManager?.openOrDownloadData(this.content, this.filename);
  }
}

/**
 * @typedef {Object} AnnotationLayerParameters
 * @property {PageViewport} viewport
 * @property {HTMLDivElement} div
 * @property {Array} annotations
 * @property {PDFPageProxy} page
 * @property {IPDFLinkService} linkService
 * @property {IDownloadManager} [downloadManager]
 * @property {AnnotationStorage} [annotationStorage]
 * @property {string} [imageResourcesPath] - Path for image resources, mainly
 *   for annotation icons. Include trailing slash.
 * @property {boolean} renderForms
 * @property {boolean} [enableScripting] - Enable embedded script execution.
 * @property {boolean} [hasJSActions] - Some fields have JS actions.
 *   The default value is `false`.
 * @property {Object<string, Array<Object>> | null} [fieldObjects]
 * @property {Map<string, HTMLCanvasElement>} [annotationCanvasMap]
 * @property {TextAccessibilityManager} [accessibilityManager]
 * @property {AnnotationEditorUIManager} [annotationEditorUIManager]
 */

/**
 * Manage the layer containing all the annotations.
 */
class AnnotationLayer {
  #accessibilityManager = null;

  #annotationCanvasMap = null;

  #editableAnnotations = new Map();

  constructor({
    div,
    accessibilityManager,
    annotationCanvasMap,
    annotationEditorUIManager,
    page,
    viewport,
  }) {
    this.div = div;
    this.#accessibilityManager = accessibilityManager;
    this.#annotationCanvasMap = annotationCanvasMap;
    this.page = page;
    this.viewport = viewport;
    this.zIndex = 0;
    this._annotationEditorUIManager = annotationEditorUIManager;

    if (typeof PDFJSDev !== "undefined" && PDFJSDev.test("TESTING")) {
      // For testing purposes.
      Object.defineProperty(this, "showPopups", {
        value: async () => {
          for (const show of this.popupShow) {
            await show();
          }
        },
      });
      this.popupShow = [];
    }
  }

  #appendElement(element, id) {
    const contentElement = element.firstChild || element;
    contentElement.id = `${AnnotationPrefix}${id}`;

    this.div.append(element);
    this.#accessibilityManager?.moveElementInDOM(
      this.div,
      element,
      contentElement,
      /* isRemovable = */ false
    );
  }

  /**
   * Render a new annotation layer with all annotation elements.
   *
   * @param {AnnotationLayerParameters} params
   * @memberof AnnotationLayer
   */
  async render(params) {
    const { annotations } = params;
    const layer = this.div;
    setLayerDimensions(layer, this.viewport);

    const popupToElements = new Map();
    const elementParams = {
      data: null,
      layer,
      linkService: params.linkService,
      downloadManager: params.downloadManager,
      imageResourcesPath: params.imageResourcesPath || "",
      renderForms: params.renderForms !== false,
      svgFactory: new DOMSVGFactory(),
      annotationStorage: params.annotationStorage || new AnnotationStorage(),
      enableScripting: params.enableScripting === true,
      hasJSActions: params.hasJSActions,
      fieldObjects: params.fieldObjects,
      parent: this,
      elements: null,
    };

    for (const data of annotations) {
      if (data.noHTML) {
        continue;
      }
      const isPopupAnnotation = data.annotationType === AnnotationType.POPUP;
      if (!isPopupAnnotation) {
        const { width, height } = getRectDims(data.rect);
        if (width <= 0 || height <= 0) {
          continue; // Ignore empty annotations.
        }
      } else {
        const elements = popupToElements.get(data.id);
        if (!elements) {
          // Ignore popup annotations without a corresponding annotation.
          continue;
        }
        elementParams.elements = elements;
      }
      elementParams.data = data;
      const element = AnnotationElementFactory.create(elementParams);

      if (!element.isRenderable) {
        continue;
      }

      if (!isPopupAnnotation && data.popupRef) {
        const elements = popupToElements.get(data.popupRef);
        if (!elements) {
          popupToElements.set(data.popupRef, [element]);
        } else {
          elements.push(element);
        }
      }

      const rendered = element.render();
      if (data.hidden) {
        rendered.style.visibility = "hidden";
      }
      this.#appendElement(rendered, data.id);

      if (element.annotationEditorType > 0) {
        this.#editableAnnotations.set(element.data.id, element);
        this._annotationEditorUIManager?.renderAnnotationElement(element);
      }
    }

    this.#setAnnotationCanvasMap();
  }

  /**
   * Update the annotation elements on existing annotation layer.
   *
   * @param {AnnotationLayerParameters} viewport
   * @memberof AnnotationLayer
   */
  update({ viewport }) {
    const layer = this.div;
    this.viewport = viewport;
    setLayerDimensions(layer, { rotation: viewport.rotation });

    this.#setAnnotationCanvasMap();
    layer.hidden = false;
  }

  #setAnnotationCanvasMap() {
    if (!this.#annotationCanvasMap) {
      return;
    }
    const layer = this.div;
    for (const [id, canvas] of this.#annotationCanvasMap) {
      const element = layer.querySelector(`[data-annotation-id="${id}"]`);
      if (!element) {
        continue;
      }

      canvas.className = "annotationContent";
      const { firstChild } = element;
      if (!firstChild) {
        element.append(canvas);
      } else if (firstChild.nodeName === "CANVAS") {
        firstChild.replaceWith(canvas);
      } else if (!firstChild.classList.contains("annotationContent")) {
        firstChild.before(canvas);
      } else {
        firstChild.after(canvas);
      }
    }
    this.#annotationCanvasMap.clear();
  }

  getEditableAnnotations() {
    return Array.from(this.#editableAnnotations.values());
  }

  getEditableAnnotation(id) {
    return this.#editableAnnotations.get(id);
  }
}

export {
  AnnotationLayer,
  FreeTextAnnotationElement,
  InkAnnotationElement,
  StampAnnotationElement,
};<|MERGE_RESOLUTION|>--- conflicted
+++ resolved
@@ -90,8 +90,6 @@
         const fieldType = parameters.data.fieldType;
 
         switch (fieldType) {
-          case "Sig":
-            return new SigWidgetAnnotationElement(parameters);
           case "Tx":
             return new TextWidgetAnnotationElement(parameters);
           case "Btn":
@@ -516,13 +514,7 @@
   }
 
   /**
-<<<<<<< HEAD
    * Create quadrilaterals from the annotation's quadpoints.
-=======
-   * Create a popup for the annotation's HTML element. This is used for
-   * annotations that do not have a Popup entry in the dictionary, but
-   * are of a type that works with popups (such as hight annotations).
->>>>>>> ad57dc2a
    *
    * @private
    * @memberof AnnotationElement
@@ -620,7 +612,7 @@
   /**
    * Create a popup for the annotation's HTML element. This is used for
    * annotations that do not have a Popup entry in the dictionary, but
-   * are of a type that works with popups (such as Highlight annotations).
+   * are of a type that works with popups (such as hight annotations).
    *
    * @private
    * @memberof AnnotationElement
@@ -1600,9 +1592,7 @@
   constructor(parameters) {
     super(parameters, { isRenderable: !!parameters.data.hasOwnCanvas });
   }
-}
-
-class SigWidgetAnnotationElement extends TextWidgetAnnotationElement {
+
   render() {
     this.container.className = "sigAnnotation";
     this.container.setAttribute("data-field-id", this.data.fieldName);
@@ -2916,33 +2906,11 @@
   }
 
   render() {
-<<<<<<< HEAD
     if (!this.data.popupRef && this.hasPopupData) {
       this._createPopup();
     }
 
     this.container.classList.add("highlightAnnotation");
-=======
-    this.container.className = "highlightAnnotation";
-
-    const subject = null;
-      /*this.data.subject && this.data.subject.length > 0
-        ? this.data.subject.trim()
-        : this.data.subject;*/
-
-    if (subject) {
-      this.container.setAttribute("data-subject", subject);
-    }
-
-    if (!this.data.hasPopup) {
-      this._createPopup(null, this.data);
-    }
-
-    if (this.quadrilaterals && !subject) {
-      return this._renderQuadrilaterals("highlightAnnotation");
-    }
-
->>>>>>> ad57dc2a
     return this.container;
   }
 }
