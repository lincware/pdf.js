--- conflicted
+++ resolved
@@ -40,7 +40,6 @@
   },
 
   set active(aName) {
-    fontName = aName;
     this._active = this[aName];
   },
 
@@ -87,33 +86,10 @@
  *   var type1Font = new Font("MyFontName", binaryFile, propertiesObject);
  *   type1Font.bind();
  */
-<<<<<<< HEAD
-var Font = function(aName, aFile, aProperties) {
-  this.name = aName;
-  this.encoding = aProperties.encoding;
-
-  // If the font has already been decoded simply return
-  if (Fonts[aName]) {
-    this.font = Fonts[aName].data;
-    return;
-  }
-  fontCount++;
-
-  if (aProperties.ignore || kDisableFonts) {
-    Fonts[aName] = {
-      data: aFile,
-      loading: false,
-      properties: {},
-      cache: Object.create(null)
-    }
-    return;
-  }
-
-  switch (aProperties.type) {
-=======
 var Font = (function () {
   var constructor = function(aName, aFile, aProperties) {
     this.name = aName;
+    this.encoding = aProperties.encoding;
 
     // If the font has already been decoded simply return it
     if (Fonts[aName]) {
@@ -121,120 +97,48 @@
       return;
     }
     fontCount++;
+    fontName = aName;
+
+    if (aProperties.ignore || kDisableFonts) {
+      Fonts[aName] = {
+        data: aFile,
+        loading: false,
+        properties: {},
+        cache: Object.create(null)
+      }
+      return;
+    }
 
     switch (aProperties.type) {
->>>>>>> 28eba6d1
-    case "Type1":
-      var cff = new CFF(aName, aFile, aProperties);
-      this.mimetype = "font/opentype";
-
-      // Wrap the CFF data inside an OTF font file
-<<<<<<< HEAD
-      this.font = this.cover(aName, cff, aProperties);
-=======
-      this.font = this.convert(cff, aProperties);
->>>>>>> 28eba6d1
-      break;
-
-    case "TrueType":
-      this.mimetype = "font/opentype";
-      var ttf = new TrueType(aName, aFile, aProperties);
-      this.font = ttf.data;
-      break;
-
-    default:
-      warn("Font " + aProperties.type + " is not supported");
-      break;
-<<<<<<< HEAD
-  }
-
-  Fonts[aName] = {
-    data: this.font,
-    properties: aProperties,
-    loading: true,
-    cache: Object.create(null)
-  }
-
-  // Attach the font to the document
-  this.bind();
-};
-
-
-/**
- * A bunch of the OpenType code is duplicate between this class and the
- * TrueType code, this is intentional and will merge in a future version
- * where all the code relative to OpenType will probably have its own
- * class and will take decision without the Fonts consent.
- * But at the moment it allows to develop around the TrueType rewriting
- * on the fly without messing up with the 'regular' Type1 to OTF conversion.
- */
-Font.prototype = {
-  name: null,
-  font: null,
-  mimetype: null,
-  encoding: null,
-
-  bind: function font_bind() {
-    var data = this.font;
-
-    // Compute the binary data to base 64
-    var str = [];
-    var count = data.length;
-    for (var i = 0; i < count; i++)
-      str.push(data.getChar ? data.getChar()
-                            : String.fromCharCode(data[i]));
-
-    var dataBase64 = window.btoa(str.join(""));
-    var fontName = this.name;
-
-    /** Hack begin */
-
-    // Actually there is not event when a font has finished downloading so
-    // the following tons of code are a dirty hack to 'guess' when a font is
-    // ready
-    var debug = false;
-
-    if (debug) {
-      var name = document.createElement("font");
-      name.setAttribute("style", "position: absolute; left: 20px; top: " +
-                                 (100 * fontCount + 60) + "px");
-      name.innerHTML = fontName;
-      document.body.appendChild(name);
-    }
-
-    var canvas = document.createElement("canvas");
-    var style = "border: 1px solid black; position:absolute; top: " +
-                (debug ? (100 * fontCount) : "-200") + "px; left: 2px; width: 340px; height: 100px";
-    canvas.setAttribute("style", style);
-    canvas.setAttribute("width", 340);
-    canvas.setAttribute("heigth", 100);
-    document.body.appendChild(canvas);
-
-    // Retrieve font charset
-    var charset = Fonts[fontName].properties.charset || [];
-    // if the charset is too small make it repeat a few times
-    var count = 30;
-    while (count-- && charset.length <= 30)
-     charset = charset.concat(charset.slice());
-
-    // Get the font size canvas think it will be for 'spaces'
-    var ctx = canvas.getContext("2d");
-    var testString = "     ";
-
-    // When debugging use the characters provided by the charsets to visually
-    // see what's happening
-    if (debug) {
-      var encoding = this.encoding;
-      for (var i = 0; i < charset.length; i++) {
-        var unicode = GlyphsUnicode[charset[i]];
-        if (!unicode)
-          continue;
-        testString += String.fromCharCode(unicode);
-      }
-    }
-    ctx.font = "bold italic 20px " + fontName + ", Symbol, Arial";
-    var textWidth = ctx.measureText(testString).width;
-=======
+      case "Type1":
+        var cff = new CFF(aName, aFile, aProperties);
+        this.mimetype = "font/opentype";
+
+        // Wrap the CFF data inside an OTF font file
+        this.font = this.cover(aName, cff, aProperties);
+        break;
+
+      case "TrueType":
+        // TrueType is disabled for the moment since the sanitizer prevent it
+        // from loading due to missing tables
+        return Fonts[aName] = {
+          data: null,
+          properties: {
+            encoding: {},
+            charset: null
+          },
+          loading: false,
+          cache: Object.create(null)
+        };
+
+        this.mimetype = "font/opentype";
+        var ttf = new TrueType(aName, aFile, aProperties);
+        this.font = ttf.data;
+        break;
+
+      default:
+        warn("Font " + aProperties.type + " is not supported");
+        break;
     }
 
     Fonts[aName] = {
@@ -243,29 +147,11 @@
       loading: true,
       cache: Object.create(null)
     }
->>>>>>> 28eba6d1
 
     // Attach the font to the document
     this.bind();
   };
 
-<<<<<<< HEAD
-    var interval = window.setInterval(function canvasInterval(self) {
-      this.start = this.start || Date.now();
-      ctx.font = "bold italic 20px " + fontName + ", Symbol, Arial";
-
-      // For some reasons the font has not loaded, so mark it loaded for the
-      // page to proceed but cry
-      if ((Date.now() - this.start) >= kMaxWaitForFontFace) {
-        window.clearInterval(interval);
-        Fonts[fontName].loading = false;
-        warn("Is " + fontName + " for charset: " + charset + " loaded?");
-        this.start = 0;
-      } else if (textWidth != ctx.measureText(testString).width) {
-        window.clearInterval(interval);
-        Fonts[fontName].loading = false;
-        this.start = 0;
-=======
   /**
    * A bunch of the OpenType code is duplicate between this class and the
    * TrueType code, this is intentional and will merge in a future version
@@ -278,6 +164,7 @@
     name: null,
     font: null,
     mimetype: null,
+    encoding: null,
 
     bind: function font_bind() {
       var data = this.font;
@@ -315,7 +202,8 @@
       document.body.appendChild(canvas);
 
       // Retrieve font charset
-      var charset = Fonts[fontName].charset || [];
+      var charset = Fonts[fontName].properties.charset || [];
+
       // if the charset is too small make it repeat a few times
       var count = 30;
       while (count-- && charset.length <= 30)
@@ -331,10 +219,9 @@
         for (var i = 0; i < charset.length; i++) {
           var unicode = GlyphsUnicode[charset[i]];
           if (!unicode)
-            error("Unicode for " + charset[i] + " is has not been found in the glyphs list");
+            continue;
           testString += String.fromCharCode(unicode);
         }
->>>>>>> 28eba6d1
       }
       ctx.font = "bold italic 20px " + fontName + ", Symbol, Arial";
       var textWidth = ctx.measureText(testString).width;
@@ -342,24 +229,26 @@
       if (debug)
         ctx.fillText(testString, 20, 20);
 
-      var start = Date.now();
       var interval = window.setInterval(function canvasInterval(self) {
-          ctx.font = "bold italic 20px " + fontName + ", Symbol, Arial";
-
-          // For some reasons the font has not loaded, so mark it loaded for the
-          // page to proceed but cry
-          if ((Date.now() - start) >= kMaxWaitForFontFace) {
-            window.clearInterval(interval);
-            Fonts[fontName].loading = false;
-            warn("Is " + fontName + " for charset: " + charset + " loaded?");
-          } else if (textWidth != ctx.measureText(testString).width) {
-            window.clearInterval(interval);
-            Fonts[fontName].loading = false;
-          }
-
-          if (debug)
-            ctx.fillText(testString, 20, 50);
-        }, 50, this);
+        this.start = this.start || Date.now();
+        ctx.font = "bold italic 20px " + fontName + ", Symbol, Arial";
+
+        // For some reasons the font has not loaded, so mark it loaded for the
+        // page to proceed but cry
+        if ((Date.now() - this.start) >= kMaxWaitForFontFace) {
+          window.clearInterval(interval);
+          Fonts[fontName].loading = false;
+          warn("Is " + fontName + " for charset: " + charset + " loaded?");
+          this.start = 0;
+        } else if (textWidth != ctx.measureText(testString).width) {
+          window.clearInterval(interval);
+          Fonts[fontName].loading = false;
+          this.start = 0;
+        }
+
+        if (debug)
+          ctx.fillText(testString, 20, 50);
+      }, 50, this);
 
       /** Hack end */
 
@@ -370,8 +259,8 @@
       styleSheet.insertRule(rule, styleSheet.length);
     },
 
-    convert: function font_convert(aFont, aProperties) {
-      var otf = new Uint8Array(kMaxFontFileSize);
+    cover: function font_cover(aName, aFont, aProperties) {
+      var otf = Uint8Array(kMaxFontFileSize);
 
       function s2a(s) {
         var a = [];
@@ -414,76 +303,6 @@
         aOffsets.virtualOffset += header.length;
       }
 
-<<<<<<< HEAD
-  _createNameTable: function font_createNameTable(aName) {
-    var names = [
-      "See original licence", // Copyright
-      aName,                  // Font family
-      "undefined",            // Font subfamily (font weight)
-      "uniqueID",             // Unique ID
-      aName,                  // Full font name
-      "0.1",                  // Version
-      "undefined",            // Postscript name
-      "undefined",            // Trademark
-      "undefined",            // Manufacturer
-      "undefined"             // Designer
-    ];
-
-    var name = [
-      0x00, 0x00, // format
-      0x00, 0x0A, // Number of names Record
-      0x00, 0x7E  // Storage
-    ];
-
-    // Build the name records field
-    var strOffset = 0;
-    for (var i = 0; i < names.length; i++) {
-      var str = names[i];
-
-      var nameRecord = [
-        0x00, 0x01, // platform ID
-        0x00, 0x00, // encoding ID
-        0x00, 0x00, // language ID
-        0x00, 0x00 // name ID
-      ];
-
-      nameRecord = nameRecord.concat(
-        FontsUtils.integerToBytes(str.length, 2),
-        FontsUtils.integerToBytes(strOffset, 2)
-      );
-      name = name.concat(nameRecord);
-
-      strOffset += str.length;
-    }
-
-    // Add the name records data
-    for (var i = 0; i < names.length; i++) {
-      var str = names[i];
-      var strBytes = [];
-      for (var j = 0; j < str.length; j++) {
-        strBytes.push(str.charCodeAt(j));
-      }
-      name = name.concat(strBytes);
-    }
-
-    return name;
-  },
-
-  cover: function font_cover(aName, aFont, aProperties) {
-    var otf = new Uint8Array(kMaxFontFileSize);
-
-    // Required Tables
-    var CFF = aFont.data, // PostScript Font Program
-        OS2 = [],         // OS/2 and Windows Specific metrics
-        cmap = [],        // Character to glyphs mapping
-        head = [],        // Font eader
-        hhea = [],        // Horizontal header
-        hmtx = [],        // Horizontal metrics
-        maxp = [],        // Maximum profile
-        name = [],        // Naming tables
-        post = [];        // PostScript informations
-    var tables = [CFF, OS2, cmap, head, hhea, hmtx, maxp, name, post];
-=======
       function createTableEntry(aFile, aOffsets, aTag, aData) {
         // offset
         var offset = aOffsets.virtualOffset;
@@ -498,8 +317,8 @@
         // checksum
         var checksum = aTag.charCodeAt(0) +
                        aTag.charCodeAt(1) +
-                       aTag.charCodeAt(2) + 
-                       aTag.charCodeAt(3) + 
+                       aTag.charCodeAt(2) +
+                       aTag.charCodeAt(3) +
                        offset +
                        length;
 
@@ -509,7 +328,45 @@
         aOffsets.currentOffset += tableEntry.length;
         aOffsets.virtualOffset += aData.length;
       }
->>>>>>> 28eba6d1
+
+      function createNameTable(aName) {
+        var names =
+          "See original licence" + // Copyright
+          aName +                  // Font family
+          "undefined" +            // Font subfamily (font weight)
+          "uniqueID" +             // Unique ID
+          aName +                  // Full font name
+          "0.1" +                  // Version
+          "undefined" +            // Postscript name
+          "undefined" +            // Trademark
+          "undefined" +            // Manufacturer
+          "undefined";             // Designer
+
+        var name =
+          "\x00\x00" + // format
+          "\x00\x0A" + // Number of names Record
+          "\x00\x7E";  // Storage
+
+        // Build the name records field
+        var strOffset = 0;
+        for (var i = 0; i < names.length; i++) {
+          var str = names[i];
+
+          var nameRecord =
+            "\x00\x01" + // platform ID
+            "\x00\x00" + // encoding ID
+            "\x00\x00" + // language ID
+            "\x00\x00" + // name ID
+            s16(str.length) +
+            s16(strOffset);
+          name += nameRecord;
+
+          strOffset += str.length;
+        }
+
+        name += names;
+        return name;
+      }
 
       function getRanges(glyphs) {
         // Array.sort() sorts by characters, not numerically, so convert to an
@@ -591,14 +448,14 @@
 
       // Required Tables
       var CFF = aFont.data, // PostScript Font Program
-      OS2 = [],         // OS/2 and Windows Specific metrics
-      cmap = [],        // Character to glyphs mapping
-      head = [],        // Font eader
-      hhea = [],        // Horizontal header
-      hmtx = [],        // Horizontal metrics
-      maxp = [],        // Maximum profile
-      name = [],        // Naming tables
-      post = [];        // PostScript informations
+        OS2 = [],         // OS/2 and Windows Specific metrics
+        cmap = [],        // Character to glyphs mapping
+        head = [],        // Font eader
+        hhea = [],        // Horizontal header
+        hmtx = [],        // Horizontal metrics
+        maxp = [],        // Maximum profile
+        name = [],        // Naming tables
+        post = [];        // PostScript informations
       var tables = [CFF, OS2, cmap, head, hhea, hmtx, maxp, name, post];
 
       // The offsets object holds at the same time a representation of where
@@ -610,35 +467,6 @@
         virtualOffset: tables.length * (4 * 4)
       };
 
-<<<<<<< HEAD
-    /** MAXP */
-    maxp = [].concat(
-      [
-        0x00, 0x00, 0x50, 0x00, // Version number
-      ],
-      FontsUtils.integerToBytes(charstrings.length + 1, 2) // Num of glyphs (+1 to pass the sanitizer...)
-    );
-    this._createTableEntry(otf, offsets, "maxp", maxp);
-
-    /** NAME */
-    var name = this._createNameTable(aName);
-    this._createTableEntry(otf, offsets, "name", name);
-
-    /** POST */
-    // FIXME Get those informations from the FontInfo structure
-    post = [
-      0x00, 0x03, 0x00, 0x00, // Version number
-      0x00, 0x00, 0x01, 0x00, // italicAngle
-      0x00, 0x00, // underlinePosition
-      0x00, 0x00, // underlineThickness
-      0x00, 0x00, 0x00, 0x00, // isFixedPitch
-      0x00, 0x00, 0x00, 0x00, // minMemType42
-      0x00, 0x00, 0x00, 0x00, // maxMemType42
-      0x00, 0x00, 0x00, 0x00, // minMemType1
-      0x00, 0x00, 0x00, 0x00  // maxMemType1
-    ];
-    this._createTableEntry(otf, offsets, "post", post);
-=======
       // For files with only one font the offset table is the first thing of the
       // file
       createOpenTypeHeader(otf, offsets, tables.length);
@@ -759,10 +587,7 @@
       createTableEntry(otf, offsets, "maxp", maxp);
 
       /** NAME */
-      name = "\x00\x00" + // Format
-             "\x00\x00" + // Number of name records
-             "\x00\x00"; // Storage
-      name = s2a(name);
+      name = s2a(createNameTable(aName));
       createTableEntry(otf, offsets, "name", name);
 
       /** POST */
@@ -786,7 +611,6 @@
         otf.set(table, offsets.currentOffset);
         offsets.currentOffset += table.length;
       }
->>>>>>> 28eba6d1
 
       var fontData = [];
       for (var i = 0; i < offsets.currentOffset; i++)
@@ -878,10 +702,8 @@
       if (table.tag == "cmap")
         originalCMAP = table;
 
-      requiredTables.splice(index, 1);
-    }
-
-    tables.push(table);
+      tables.push(table);
+    }
   }
 
   // If any tables are still in the array this means some required tables are
@@ -960,7 +782,7 @@
       var post = [
         0x00, 0x03, 0x00, 0x00, // Version number
         0x00, 0x00, 0x01, 0x00, // italicAngle
-        0x00, 0x00, // underlinePosition
+       0x00, 0x00, // underlinePosition
         0x00, 0x00, // underlineThickness
         0x00, 0x00, 0x00, 0x00, // isFixedPitch
         0x00, 0x00, 0x00, 0x00, // minMemType42
@@ -1003,7 +825,6 @@
       data: OS2
     });
 
-
     // Tables needs to be written by ascendant alphabetic order
     tables.sort(function(a, b) {
       return a.tag > b.tag;
@@ -1038,17 +859,11 @@
 
     this.data = fontData;
     return;
-<<<<<<< HEAD
   } else if (requiredTables.length) {
-    warn("Missing " + requiredTables + " in the TrueType font");
-=======
-  } else if (requiredTables.lenght) {
     error("Table " + requiredTables[0] + " is missing from the TruType font");
   } else {
     this.data = aFile.getBytes();
->>>>>>> 28eba6d1
   }
-  this.data = aFile;
 };
 
 TrueType.prototype = {
@@ -1081,79 +896,8 @@
     aOffsets.virtualOffset += header.length;
   },
 
-  _createTableEntry: function font_createTableEntry(aFile, aOffsets, aTag, aData) {
-    // tag
-    var tag = [
-      aTag.charCodeAt(0),
-      aTag.charCodeAt(1),
-      aTag.charCodeAt(2),
-      aTag.charCodeAt(3)
-    ];
-
-    // Per spec tables must be 4-bytes align so add some 0x00 if needed
-    while (aData.length & 3)
-      aData.push(0x00);
-
-    while (aOffsets.virtualOffset & 3)
-      aOffsets.virtualOffset++;
-
-    // offset
-    var offset = aOffsets.virtualOffset;
-
-    // length
-    var length = aData.length;
-
-    // checksum
-    var checksum = FontsUtils.bytesToInteger(tag) + offset + length;
-
-    var tableEntry = [].concat(tag,
-                               FontsUtils.integerToBytes(checksum, 4),
-                               FontsUtils.integerToBytes(offset, 4),
-                               FontsUtils.integerToBytes(length, 4));
-    aFile.set(tableEntry, aOffsets.currentOffset);
-    aOffsets.currentOffset += tableEntry.length;
-    aOffsets.virtualOffset += aData.length;
-  },
-
-  _readOpenTypeHeader: function tt_readOpenTypeHeader(aFile) {
-    return {
-      version: aFile.getBytes(4),
-      numTables: FontsUtils.bytesToInteger(aFile.getBytes(2)),
-      searchRange: FontsUtils.bytesToInteger(aFile.getBytes(2)),
-      entrySelector: FontsUtils.bytesToInteger(aFile.getBytes(2)),
-      rangeShift: FontsUtils.bytesToInteger(aFile.getBytes(2))
-    }
-  },
-
-  _readTableEntry: function tt_readTableEntry(aFile) {
-    // tag
-    var tag = aFile.getBytes(4);
-    tag = String.fromCharCode(tag[0]) +
-          String.fromCharCode(tag[1]) +
-          String.fromCharCode(tag[2]) +
-          String.fromCharCode(tag[3]);
-
-    var checksum = FontsUtils.bytesToInteger(aFile.getBytes(4));
-    var offset = FontsUtils.bytesToInteger(aFile.getBytes(4));
-    var length = FontsUtils.bytesToInteger(aFile.getBytes(4));
-
-    // Read the table associated data
-    var currentPosition = aFile.pos;
-    aFile.pos = aFile.start + offset;
-    var data = aFile.getBytes(length);
-    aFile.pos = currentPosition;
-
-    return {
-      tag: tag,
-      checksum: checksum,
-      length: offset,
-      offset: length,
-      data: data
-    }
-  },
-
   _createCMAPTable: function font_createCMAPTable(aGlyphs) {
-    var characters = new Uint16Array(kMaxGlyphsCount);
+    var characters = Uint16Array(65535);
     for (var i = 0; i < aGlyphs.length; i++)
       characters[aGlyphs[i].unicode] = i + 1;
 
@@ -1232,6 +976,77 @@
 
     return cmap.concat(endCount, [0x00, 0x00], startCount,
                        idDeltas, idRangeOffsets, glyphsIdsArray);
+  },
+
+  _createTableEntry: function font_createTableEntry(aFile, aOffsets, aTag, aData) {
+    // tag
+    var tag = [
+      aTag.charCodeAt(0),
+      aTag.charCodeAt(1),
+      aTag.charCodeAt(2),
+      aTag.charCodeAt(3)
+    ];
+
+    // Per spec tables must be 4-bytes align so add some 0x00 if needed
+    while (aData.length & 3)
+      aData.push(0x00);
+
+    while (aOffsets.virtualOffset & 3)
+      aOffsets.virtualOffset++;
+
+    // offset
+    var offset = aOffsets.virtualOffset;
+
+    // length
+    var length = aData.length;
+
+    // checksum
+    var checksum = FontsUtils.bytesToInteger(tag) + offset + length;
+
+    var tableEntry = [].concat(tag,
+                               FontsUtils.integerToBytes(checksum, 4),
+                               FontsUtils.integerToBytes(offset, 4),
+                               FontsUtils.integerToBytes(length, 4));
+    aFile.set(tableEntry, aOffsets.currentOffset);
+    aOffsets.currentOffset += tableEntry.length;
+    aOffsets.virtualOffset += aData.length;
+  },
+
+  _readOpenTypeHeader: function tt_readOpenTypeHeader(aFile) {
+    return {
+      version: aFile.getBytes(4),
+      numTables: FontsUtils.bytesToInteger(aFile.getBytes(2)),
+      searchRange: FontsUtils.bytesToInteger(aFile.getBytes(2)),
+      entrySelector: FontsUtils.bytesToInteger(aFile.getBytes(2)),
+      rangeShift: FontsUtils.bytesToInteger(aFile.getBytes(2))
+    }
+  },
+
+  _readTableEntry: function tt_readTableEntry(aFile) {
+    // tag
+    var tag = aFile.getBytes(4);
+    tag = String.fromCharCode(tag[0]) +
+          String.fromCharCode(tag[1]) +
+          String.fromCharCode(tag[2]) +
+          String.fromCharCode(tag[3]);
+
+    var checksum = FontsUtils.bytesToInteger(aFile.getBytes(4));
+    var offset = FontsUtils.bytesToInteger(aFile.getBytes(4));
+    var length = FontsUtils.bytesToInteger(aFile.getBytes(4));
+
+    // Read the table associated data
+    var currentPosition = aFile.pos;
+    aFile.pos = aFile.start + offset;
+    var data = aFile.getBytes(length);
+    aFile.pos = currentPosition;
+
+    return {
+      tag: tag,
+      checksum: checksum,
+      length: offset,
+      offset: length,
+      data: data
+    }
   }
 };
 
@@ -1425,13 +1240,8 @@
   this.extractFontProgram = function t1_extractFontProgram(aStream) {
     var eexecString = decrypt(aStream, kEexecEncryptionKey, 4);
     var subrs = [],  glyphs = [];
-<<<<<<< HEAD
-    var inSubrs = false;
-    var inGlyphs = false;
-=======
     var inGlyphs = false;
     var inSubrs = false;
->>>>>>> 28eba6d1
     var glyph = "";
 
     var token = "";
@@ -1826,6 +1636,7 @@
     }
 
     var charstringsIndex = this.createCFFIndexHeader([[0x40, 0x0E]].concat(glyphs), true);
+    charstringsIndex = charstringsIndex.join(" ").split(" "); // XXX why?
 
     //Top Dict Index
     var topDictIndex = [
@@ -1859,6 +1670,7 @@
     var privateOffset = charstringsOffset + charstringsIndex.length;
     topDictIndex = topDictIndex.concat(this.encodeNumber(privateOffset));
     topDictIndex.push(18); // Private
+    topDictIndex = topDictIndex.join(" ").split(" ");
 
     var indexes = [
       topDictIndex, stringsIndex,
@@ -1888,6 +1700,7 @@
       139, 12, 14,
       28, 0, 55, 19
     ]);
+    privateData = privateData.join(" ").split(" ");
     cff.set(privateData, currentOffset);
     currentOffset += privateData.length;
 
