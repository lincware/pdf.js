/* -*- Mode: Java; tab-width: 4; indent-tabs-mode: nil; c-basic-offset: 4 -*- /
/* vim: set shiftwidth=4 tabstop=8 autoindent cindent expandtab: */

"use strict";

var ERRORS = 0, WARNINGS = 1, TODOS = 5;
var verbosity = WARNINGS;

function log(msg) {
    if (console && console.log)
        console.log(msg);
    else if (print)
        print(msg);
}

function warn(msg) {
    if (verbosity >= WARNINGS)
        log("Warning: "+ msg);
}

function error(msg) {
    throw new Error(msg);
}

function TODO(what) {
    if (verbosity >= TODOS)
        log("TODO: "+ what);
}

function malformed(msg) {
    error("Malformed PDF: "+ msg);
}

function assert(cond, msg) {
    if (!cond)
        error(msg);
}

// In a well-formed PDF, |cond| holds.  If it doesn't, subsequent
// behavior is undefined.
function assertWellFormed(cond, msg) {
    if (!cond)
        malformed(msg);
}

function shadow(obj, prop, value) {
    Object.defineProperty(obj, prop, { value: value, enumerable: true });
    return value;
}

function bytesToString(bytes) {
    var str = "";
    var length = bytes.length;
    for (var n = 0; n < length; ++n)
        str += String.fromCharCode(bytes[n]);
    return str;
}

var Stream = (function() {
    function constructor(arrayBuffer, start, length, dict) {
        this.bytes = Uint8Array(arrayBuffer);
        this.start = start || 0;
        this.pos = this.start;
        this.end = (start + length) || this.bytes.byteLength;
        this.dict = dict;
    }

    constructor.prototype = {
        get length() {
            return this.end - this.start;
        },
        getByte: function() {
            var bytes = this.bytes;
            if (this.pos >= this.end)
                return -1;
            return bytes[this.pos++];
        },
        // returns subarray of original buffer
        // should only be read
        getBytes: function(length) {
            var bytes = this.bytes;
            var pos = this.pos;
            var end = pos + length;
            var strEnd = this.end;
            if (!end || end > strEnd)
                end = strEnd;
            
            this.pos = end;
            return bytes.subarray(pos, end);
        },
        lookChar: function() {
            var bytes = this.bytes;
            if (this.pos >= this.end)
                return;
            return String.fromCharCode(bytes[this.pos]);
        },
        getChar: function() {
            var ch = this.lookChar();
            if (!ch)
                return ch;
            this.pos++;
            return ch;
        },
        skip: function(n) {
            if (!n && !IsNum(n))
                n = 1;
            this.pos += n;
        },
        reset: function() {
            this.pos = this.start;
        },
        moveStart: function() {
            this.start = this.pos;
        },
        makeSubStream: function(start, length, dict) {
            return new Stream(this.bytes.buffer, start, length, dict);
        }
    };

    return constructor;
})();

var StringStream = (function() {
    function constructor(str) {
        var length = str.length;
        var bytes = Uint8Array(length);
        for (var n = 0; n < length; ++n)
            bytes[n] = str.charCodeAt(n);
        Stream.call(this, bytes);
    }

    constructor.prototype = Stream.prototype;

    return constructor;
})();

var FlateStream = (function() {
    const codeLenCodeMap = Uint32Array([
        16, 17, 18, 0, 8, 7, 9, 6, 10, 5, 11, 4, 12, 3, 13, 2, 14, 1, 15
    ]);

    const lengthDecode = Uint32Array([
        0x00003, 0x00004, 0x00005, 0x00006, 0x00007, 0x00008, 0x00009,
        0x0000a, 0x1000b, 0x1000d, 0x1000f, 0x10011, 0x20013, 0x20017,
        0x2001b, 0x2001f, 0x30023, 0x3002b, 0x30033, 0x3003b, 0x40043,
        0x40053, 0x40063, 0x40073, 0x50083, 0x500a3, 0x500c3, 0x500e3,
        0x00102, 0x00102, 0x00102
    ]);

    const distDecode = Uint32Array([
        0x00001, 0x00002, 0x00003, 0x00004, 0x10005, 0x10007, 0x20009,
        0x2000d, 0x30011, 0x30019, 0x40021, 0x40031, 0x50041, 0x50061,
        0x60081, 0x600c1, 0x70101, 0x70181, 0x80201, 0x80301, 0x90401,
        0x90601, 0xa0801, 0xa0c01, 0xb1001, 0xb1801, 0xc2001, 0xc3001,
        0xd4001, 0xd6001
    ]);

    const fixedLitCodeTab = [Uint32Array([
        0x70100, 0x80050, 0x80010, 0x80118, 0x70110, 0x80070, 0x80030,
        0x900c0, 0x70108, 0x80060, 0x80020, 0x900a0, 0x80000, 0x80080,
        0x80040, 0x900e0, 0x70104, 0x80058, 0x80018, 0x90090, 0x70114,
        0x80078, 0x80038, 0x900d0, 0x7010c, 0x80068, 0x80028, 0x900b0,
        0x80008, 0x80088, 0x80048, 0x900f0, 0x70102, 0x80054, 0x80014,
        0x8011c, 0x70112, 0x80074, 0x80034, 0x900c8, 0x7010a, 0x80064,
        0x80024, 0x900a8, 0x80004, 0x80084, 0x80044, 0x900e8, 0x70106,
        0x8005c, 0x8001c, 0x90098, 0x70116, 0x8007c, 0x8003c, 0x900d8,
        0x7010e, 0x8006c, 0x8002c, 0x900b8, 0x8000c, 0x8008c, 0x8004c,
        0x900f8, 0x70101, 0x80052, 0x80012, 0x8011a, 0x70111, 0x80072,
        0x80032, 0x900c4, 0x70109, 0x80062, 0x80022, 0x900a4, 0x80002,
        0x80082, 0x80042, 0x900e4, 0x70105, 0x8005a, 0x8001a, 0x90094,
        0x70115, 0x8007a, 0x8003a, 0x900d4, 0x7010d, 0x8006a, 0x8002a,
        0x900b4, 0x8000a, 0x8008a, 0x8004a, 0x900f4, 0x70103, 0x80056,
        0x80016, 0x8011e, 0x70113, 0x80076, 0x80036, 0x900cc, 0x7010b,
        0x80066, 0x80026, 0x900ac, 0x80006, 0x80086, 0x80046, 0x900ec,
        0x70107, 0x8005e, 0x8001e, 0x9009c, 0x70117, 0x8007e, 0x8003e,
        0x900dc, 0x7010f, 0x8006e, 0x8002e, 0x900bc, 0x8000e, 0x8008e,
        0x8004e, 0x900fc, 0x70100, 0x80051, 0x80011, 0x80119, 0x70110,
        0x80071, 0x80031, 0x900c2, 0x70108, 0x80061, 0x80021, 0x900a2,
        0x80001, 0x80081, 0x80041, 0x900e2, 0x70104, 0x80059, 0x80019,
        0x90092, 0x70114, 0x80079, 0x80039, 0x900d2, 0x7010c, 0x80069,
        0x80029, 0x900b2, 0x80009, 0x80089, 0x80049, 0x900f2, 0x70102,
        0x80055, 0x80015, 0x8011d, 0x70112, 0x80075, 0x80035, 0x900ca,
        0x7010a, 0x80065, 0x80025, 0x900aa, 0x80005, 0x80085, 0x80045,
        0x900ea, 0x70106, 0x8005d, 0x8001d, 0x9009a, 0x70116, 0x8007d,
        0x8003d, 0x900da, 0x7010e, 0x8006d, 0x8002d, 0x900ba, 0x8000d,
        0x8008d, 0x8004d, 0x900fa, 0x70101, 0x80053, 0x80013, 0x8011b,
        0x70111, 0x80073, 0x80033, 0x900c6, 0x70109, 0x80063, 0x80023,
        0x900a6, 0x80003, 0x80083, 0x80043, 0x900e6, 0x70105, 0x8005b,
        0x8001b, 0x90096, 0x70115, 0x8007b, 0x8003b, 0x900d6, 0x7010d,
        0x8006b, 0x8002b, 0x900b6, 0x8000b, 0x8008b, 0x8004b, 0x900f6,
        0x70103, 0x80057, 0x80017, 0x8011f, 0x70113, 0x80077, 0x80037,
        0x900ce, 0x7010b, 0x80067, 0x80027, 0x900ae, 0x80007, 0x80087,
        0x80047, 0x900ee, 0x70107, 0x8005f, 0x8001f, 0x9009e, 0x70117,
        0x8007f, 0x8003f, 0x900de, 0x7010f, 0x8006f, 0x8002f, 0x900be,
        0x8000f, 0x8008f, 0x8004f, 0x900fe, 0x70100, 0x80050, 0x80010,
        0x80118, 0x70110, 0x80070, 0x80030, 0x900c1, 0x70108, 0x80060,
        0x80020, 0x900a1, 0x80000, 0x80080, 0x80040, 0x900e1, 0x70104,
        0x80058, 0x80018, 0x90091, 0x70114, 0x80078, 0x80038, 0x900d1,
        0x7010c, 0x80068, 0x80028, 0x900b1, 0x80008, 0x80088, 0x80048,
        0x900f1, 0x70102, 0x80054, 0x80014, 0x8011c, 0x70112, 0x80074,
        0x80034, 0x900c9, 0x7010a, 0x80064, 0x80024, 0x900a9, 0x80004,
        0x80084, 0x80044, 0x900e9, 0x70106, 0x8005c, 0x8001c, 0x90099,
        0x70116, 0x8007c, 0x8003c, 0x900d9, 0x7010e, 0x8006c, 0x8002c,
        0x900b9, 0x8000c, 0x8008c, 0x8004c, 0x900f9, 0x70101, 0x80052,
        0x80012, 0x8011a, 0x70111, 0x80072, 0x80032, 0x900c5, 0x70109,
        0x80062, 0x80022, 0x900a5, 0x80002, 0x80082, 0x80042, 0x900e5,
        0x70105, 0x8005a, 0x8001a, 0x90095, 0x70115, 0x8007a, 0x8003a,
        0x900d5, 0x7010d, 0x8006a, 0x8002a, 0x900b5, 0x8000a, 0x8008a,
        0x8004a, 0x900f5, 0x70103, 0x80056, 0x80016, 0x8011e, 0x70113,
        0x80076, 0x80036, 0x900cd, 0x7010b, 0x80066, 0x80026, 0x900ad,
        0x80006, 0x80086, 0x80046, 0x900ed, 0x70107, 0x8005e, 0x8001e,
        0x9009d, 0x70117, 0x8007e, 0x8003e, 0x900dd, 0x7010f, 0x8006e,
        0x8002e, 0x900bd, 0x8000e, 0x8008e, 0x8004e, 0x900fd, 0x70100,
        0x80051, 0x80011, 0x80119, 0x70110, 0x80071, 0x80031, 0x900c3,
        0x70108, 0x80061, 0x80021, 0x900a3, 0x80001, 0x80081, 0x80041,
        0x900e3, 0x70104, 0x80059, 0x80019, 0x90093, 0x70114, 0x80079,
        0x80039, 0x900d3, 0x7010c, 0x80069, 0x80029, 0x900b3, 0x80009,
        0x80089, 0x80049, 0x900f3, 0x70102, 0x80055, 0x80015, 0x8011d,
        0x70112, 0x80075, 0x80035, 0x900cb, 0x7010a, 0x80065, 0x80025,
        0x900ab, 0x80005, 0x80085, 0x80045, 0x900eb, 0x70106, 0x8005d,
        0x8001d, 0x9009b, 0x70116, 0x8007d, 0x8003d, 0x900db, 0x7010e,
        0x8006d, 0x8002d, 0x900bb, 0x8000d, 0x8008d, 0x8004d, 0x900fb,
        0x70101, 0x80053, 0x80013, 0x8011b, 0x70111, 0x80073, 0x80033,
        0x900c7, 0x70109, 0x80063, 0x80023, 0x900a7, 0x80003, 0x80083,
        0x80043, 0x900e7, 0x70105, 0x8005b, 0x8001b, 0x90097, 0x70115,
        0x8007b, 0x8003b, 0x900d7, 0x7010d, 0x8006b, 0x8002b, 0x900b7,
        0x8000b, 0x8008b, 0x8004b, 0x900f7, 0x70103, 0x80057, 0x80017,
        0x8011f, 0x70113, 0x80077, 0x80037, 0x900cf, 0x7010b, 0x80067,
        0x80027, 0x900af, 0x80007, 0x80087, 0x80047, 0x900ef, 0x70107,
        0x8005f, 0x8001f, 0x9009f, 0x70117, 0x8007f, 0x8003f, 0x900df,
        0x7010f, 0x8006f, 0x8002f, 0x900bf, 0x8000f, 0x8008f, 0x8004f,
        0x900ff
    ]), 9];

    const fixedDistCodeTab = [Uint32Array([
        0x50000, 0x50010, 0x50008, 0x50018, 0x50004, 0x50014, 0x5000c,
        0x5001c, 0x50002, 0x50012, 0x5000a, 0x5001a, 0x50006, 0x50016,
        0x5000e, 0x00000, 0x50001, 0x50011, 0x50009, 0x50019, 0x50005,
        0x50015, 0x5000d, 0x5001d, 0x50003, 0x50013, 0x5000b, 0x5001b,
        0x50007, 0x50017, 0x5000f, 0x00000
    ]), 5];

    function constructor(stream) {
        var bytes = stream.getBytes();
        var bytesPos = 0;

        this.dict = stream.dict;
        var cmf = bytes[bytesPos++];
        var flg = bytes[bytesPos++];
        if (cmf == -1 || flg == -1)
            error("Invalid header in flate stream");
        if ((cmf & 0x0f) != 0x08)
            error("Unknown compression method in flate stream");
        if ((((cmf << 8) + flg) % 31) != 0)
            error("Bad FCHECK in flate stream");
        if (flg & 0x20)
            error("FDICT bit set in flate stream");

        this.bytes = bytes;
        this.bytesPos = bytesPos;
        this.eof = false;
        this.codeSize = 0;
        this.codeBuf = 0;

        this.pos = 0;
        this.bufferLength = 0;
    }

    constructor.prototype = {
        getBits: function(bits) {
            var codeSize = this.codeSize;
            var codeBuf = this.codeBuf;
            var bytes = this.bytes;
            var bytesPos = this.bytesPos;

            var b;
            while (codeSize < bits) {
                if (typeof (b = bytes[bytesPos++]) == "undefined")
                    error("Bad encoding in flate stream");
                codeBuf |= b << codeSize;
                codeSize += 8;
            }
            b = codeBuf & ((1 << bits) - 1);
            this.codeBuf = codeBuf >> bits;
            this.codeSize = codeSize -= bits;
            this.bytesPos = bytesPos;
            return b;
        },
        getCode: function(table) {
            var codes = table[0];
            var maxLen = table[1];
            var codeSize = this.codeSize;
            var codeBuf = this.codeBuf;
            var bytes = this.bytes;
            var bytesPos = this.bytesPos;

            while (codeSize < maxLen) {
                var b;
                if (typeof (b = bytes[bytesPos++]) == "undefined")
                    error("Bad encoding in flate stream");
                codeBuf |= (b << codeSize);
                codeSize += 8;
            }
            var code = codes[codeBuf & ((1 << maxLen) - 1)];
            var codeLen = code >> 16;
            var codeVal = code & 0xffff;
            if (codeSize == 0|| codeSize < codeLen || codeLen == 0)
                error("Bad encoding in flate stream");
            this.codeBuf = (codeBuf >> codeLen);
            this.codeSize = (codeSize - codeLen);
            this.bytesPos = bytesPos;
            return codeVal;
        },
        ensureBuffer: function(requested) {
            var buffer = this.buffer;
            var current = buffer ? buffer.byteLength : 0;
            if (requested < current)
                return buffer;
            var size = 512;
            while (size < requested)
                size <<= 1;
            var buffer2 = Uint8Array(size);
            for (var i = 0; i < current; ++i)
                buffer2[i] = buffer[i];
            return this.buffer = buffer2;
        },
        getByte: function() {
            var pos = this.pos;
            while (this.bufferLength <= pos) {
                if (this.eof)
                    return;
                this.readBlock();
            }
            return this.buffer[this.pos++];
        },
        getBytes: function(length) {
            var pos = this.pos;

            while (!this.eof && this.bufferLength < pos + length)
                this.readBlock();

            var end = pos + length;
            var bufEnd = this.bufferLength;

            if (end > bufEnd)
                end = bufEnd;

            this.pos = end;
            return this.buffer.subarray(pos, end)
        },
        lookChar: function() {
            var pos = this.pos;
            while (this.bufferLength <= pos) {
                if (this.eof)
                    return;
                this.readBlock();
            }
            return String.fromCharCode(this.buffer[pos]);
        },
        getChar: function() {
            var ch = this.lookChar();
            // shouldnt matter what the position is if we get past the eof
            // so no need to check if ch is undefined
            this.pos++;
            return ch;
        },
        skip: function(n) {
            if (!n)
                n = 1;
            this.pos += n;    
        },
        generateHuffmanTable: function(lengths) {
            var n = lengths.length;

            // find max code length
            var maxLen = 0;
            for (var i = 0; i < n; ++i) {
                if (lengths[i] > maxLen)
                    maxLen = lengths[i];
            }

            // build the table
            var size = 1 << maxLen;
            var codes = Uint32Array(size);
            for (var len = 1, code = 0, skip = 2;
                 len <= maxLen;
                 ++len, code <<= 1, skip <<= 1) {
                for (var val = 0; val < n; ++val) {
                    if (lengths[val] == len) {
                        // bit-reverse the code
                        var code2 = 0;
                        var t = code;
                        for (var i = 0; i < len; ++i) {
                            code2 = (code2 << 1) | (t & 1);
                            t >>= 1;
                        }

                        // fill the table entries
                        for (var i = code2; i < size; i += skip)
                            codes[i] = (len << 16) | val;

                        ++code;
                    }
                }
            }

            return [codes, maxLen];
        },
        readBlock: function() {
            function repeat(stream, array, len, offset, what) {
                var repeat = stream.getBits(len) + offset;
                while (repeat-- > 0)
                    array[i++] = what;
            }

            var bytes = this.bytes;
            var bytesPos = this.bytesPos;

            // read block header
            var hdr = this.getBits(3);
            if (hdr & 1)
                this.eof = true;
            hdr >>= 1;

            var b;
            if (hdr == 0) { // uncompressed block
                if (typeof (b = bytes[bytesPos++]) == "undefined")
                    error("Bad block header in flate stream");
                var blockLen = b;
                if (typeof (b = bytes[bytesPos++]) == "undefined")
                    error("Bad block header in flate stream");
                blockLen |= (b << 8);
                if (typeof (b = bytes[bytesPos++]) == "undefined")
                    error("Bad block header in flate stream");
                var check = b;
                if (typeof (b = bytes[bytesPos++]) == "undefined")
                    error("Bad block header in flate stream");
                check |= (b << 8);
                if (check != (~this.blockLen & 0xffff))
                    error("Bad uncompressed block length in flate stream");
                var bufferLength = this.bufferLength;
                var buffer = this.ensureBuffer(bufferLength + blockLen);
                this.bufferLength = bufferLength + blockLen;
                for (var n = bufferLength; n < blockLen; ++n) {
                    if (typeof (b = bytes[bytesPos++]) == "undefined") {
                        this.eof = true;
                        break;
                    }
                    buffer[n] = b;
                }
                return;
            }

            var litCodeTable;
            var distCodeTable;
            if (hdr == 1) { // compressed block, fixed codes
                litCodeTable = fixedLitCodeTab;
                distCodeTable = fixedDistCodeTab;
            } else if (hdr == 2) { // compressed block, dynamic codes
                var repeat = function repeat(stream, array, len, offset, what) {
                  var repeat = stream.getBits(len) + offset;
                    while (repeat-- > 0)
                      array[i++] = what;
                }
                var numLitCodes = this.getBits(5) + 257;
                var numDistCodes = this.getBits(5) + 1;
                var numCodeLenCodes = this.getBits(4) + 4;

                // build the code lengths code table
                var codeLenCodeLengths = Array(codeLenCodeMap.length);
                var i = 0;
                while (i < numCodeLenCodes)
                    codeLenCodeLengths[codeLenCodeMap[i++]] = this.getBits(3);
                var codeLenCodeTab = this.generateHuffmanTable(codeLenCodeLengths);

                // build the literal and distance code tables
                var len = 0;
                var i = 0;
                var codes = numLitCodes + numDistCodes;
                var codeLengths = new Array(codes);
                while (i < codes) {
                    var code = this.getCode(codeLenCodeTab);
                    if (code == 16) {
                        repeat(this, codeLengths, 2, 3, len);
                    } else if (code == 17) {
                        repeat(this, codeLengths, 3, 3, len = 0);
                    } else if (code == 18) {
                        repeat(this, codeLengths, 7, 11, len = 0);
                    } else {
                        codeLengths[i++] = len = code;
                    }
                }

                litCodeTable = this.generateHuffmanTable(codeLengths.slice(0, numLitCodes));
                distCodeTable = this.generateHuffmanTable(codeLengths.slice(numLitCodes, codes));
            } else {
                error("Unknown block type in flate stream");
            }

            var pos = this.bufferLength;
            while (true) {
                var code1 = this.getCode(litCodeTable);
                if (code1 == 256) {
                    this.bufferLength = pos;
                    return;
                }
                if (code1 < 256) {
                    var buffer = this.ensureBuffer(pos + 1);
                    buffer[pos++] = code1;
                } else {
                    code1 -= 257;
                    code1 = lengthDecode[code1];
                    var code2 = code1 >> 16;
                    if (code2 > 0)
                        code2 = this.getBits(code2);
                    var len = (code1 & 0xffff) + code2;
                    code1 = this.getCode(distCodeTable);
                    code1 = distDecode[code1];
                    code2 = code1 >> 16;
                    if (code2 > 0)
                        code2 = this.getBits(code2);
                    var dist = (code1 & 0xffff) + code2;
                    var buffer = this.ensureBuffer(pos + len);
                    for (var k = 0; k < len; ++k, ++pos)
                        buffer[pos] = buffer[pos - dist];
                }
            }
        }
    };

    return constructor;
})();

// A JpegStream can't be read directly. We use the platform to render the underlying
// JPEG data for us.
var JpegStream = (function() {
    function constructor(bytes, dict) {
        // TODO: per poppler, some images may have "junk" before that need to be removed
        this.dict = dict;

        // create DOM image
        var img = new Image();
        img.src = "data:image/jpeg;base64," + window.btoa(bytesToString(bytes));
        this.domImage = img;
    }

    constructor.prototype = {
        getImage: function() {
            return this.domImage;
        }
    };

    return constructor;
})();

var PredictorStream = (function() {
    function constructor(stream, params) {
        this.stream = stream;
        this.dict = stream.dict;
        this.predictor = params.get("Predictor") || 1;
        if (this.predictor <= 1) {
            return stream; // no prediction
        }
        if (params.has("EarlyChange")) {
            error("EarlyChange predictor parameter is not supported");
        }
        this.colors = params.get("Colors") || 1;
        this.bitsPerComponent = params.get("BitsPerComponent") || 8;
        this.columns = params.get("Columns") || 1;
        if (this.colors !== 1 || this.bitsPerComponent !== 8) {
            error("Multi-color and multi-byte predictors are not supported");
        }
        if (this.predictor < 10 || this.predictor > 15) {
            error("Unsupported predictor");
        }
        this.currentRow = new Uint8Array(this.columns);
        this.pos = 0;
        this.bufferLength = 0;
    }

    constructor.prototype = {
        readRow : function() {
            var lastRow = this.currentRow;
            var predictor = this.stream.getByte();
            var currentRow = this.stream.getBytes(this.columns), i;
            switch (predictor) {
            default:
                error("Unsupported predictor");
                break;
            case 0:
                break;
            case 2:
                for (i = 0; i < currentRow.length; ++i) {
                  currentRow[i] = (lastRow[i] + currentRow[i]) & 0xFF;
                }
                break;
            }
            this.pos = 0;
            this.bufferLength = currentRow.length;
            this.currentRow = currentRow;
        },
        getByte : function() {
            if (this.pos >= this.bufferLength) {
               this.readRow();
            }
            return this.currentRow[this.pos++];
        },
        getBytes : function(n) {
            var i, bytes;
            bytes = new Uint8Array(n);
            for (i = 0; i < n; ++i) {
              if (this.pos >= this.bufferLength) {
                this.readRow();
              }
              bytes[i] = this.currentRow[this.pos++];
            }
            return bytes;
        },
        getChar : function() {
            return String.formCharCode(this.getByte());
        },
        lookChar : function() {
            if (this.pos >= this.bufferLength) {
               this.readRow();
            }
            return String.formCharCode(this.currentRow[this.pos]);
        },
        skip : function(n) {
            var i;
            if (!n) {
                n = 1;
            }
            while (n > this.bufferLength - this.pos) {
                n -= this.bufferLength - this.pos;
                this.readRow();
                if (this.bufferLength === 0) break;
            }
            this.pos += n;
        }
    };

    return constructor;
})();

var DecryptStream = (function() {
    function constructor(str, fileKey, encAlgorithm, keyLength) {
        TODO("decrypt stream is not implemented");
    }

    constructor.prototype = Stream.prototype;

    return constructor;
})();

var Name = (function() {
    function constructor(name) {
        this.name = name;
    }

    constructor.prototype = {
    };

    return constructor;
})();

var Cmd = (function() {
    function constructor(cmd) {
        this.cmd = cmd;
    }

    constructor.prototype = {
    };

    return constructor;
})();

var Dict = (function() {
    function constructor() {
        this.map = Object.create(null);
    }

    constructor.prototype = {
        get: function(key) {
            return this.map[key];
        },
        get2: function(key1, key2) {
            return this.get(key1) || this.get(key2);
        },
        has: function(key) {
            return key in this.map;
        },
        set: function(key, value) {
            this.map[key] = value;
        },
        forEach: function(aCallback) {
          for (var key in this.map)
            aCallback(key, this.map[key]);
        }
    };

    return constructor;
})();

var Ref = (function() {
    function constructor(num, gen) {
        this.num = num;
        this.gen = gen;
    }

    constructor.prototype = {
    };

    return constructor;
})();

function IsBool(v) {
    return typeof v == "boolean";
}

function IsInt(v) {
    return typeof v == "number" && ((v|0) == v);
}

function IsNum(v) {
    return typeof v == "number";
}

function IsString(v) {
    return typeof v == "string";
}

function IsNull(v) {
    return v === null;
}

function IsName(v) {
    return v instanceof Name;
}

function IsCmd(v, cmd) {
    return v instanceof Cmd && (!cmd || v.cmd == cmd);
}

function IsDict(v, type) {
    return v instanceof Dict && (!type || v.get("Type").name == type);
}

function IsArray(v) {
    return v instanceof Array;
}

function IsStream(v) {
    return typeof v == "object" && "getChar" in v;
}

function IsRef(v) {
    return v instanceof Ref;
}

function IsPDFFunction(v) {
    var fnDict;
    if (typeof v != "object")
        return false;
    else if (IsDict(v))
        fnDict = v;
    else if (IsStream(v))
        fnDict = v.dict;
    else
        return false;
    return fnDict.has("FunctionType");
}

var EOF = {};

function IsEOF(v) {
    return v == EOF;
}

var None = {};

function IsNone(v) {
    return v == None;
}

var Lexer = (function() {
    function constructor(stream) {
        this.stream = stream;
    }

    constructor.isSpace = function(ch) {
        return ch == " " || ch == "\t";
    }

    // A '1' in this array means the character is white space.  A '1' or
    // '2' means the character ends a name or command.
    var specialChars = [
        1, 0, 0, 0, 0, 0, 0, 0, 0, 1, 1, 0, 1, 1, 0, 0,   // 0x
        0, 0, 0, 0, 0, 0, 0, 0, 0, 0, 0, 0, 0, 0, 0, 0,   // 1x
        1, 0, 0, 0, 0, 2, 0, 0, 2, 2, 0, 0, 0, 0, 0, 2,   // 2x
        0, 0, 0, 0, 0, 0, 0, 0, 0, 0, 0, 0, 2, 0, 2, 0,   // 3x
        0, 0, 0, 0, 0, 0, 0, 0, 0, 0, 0, 0, 0, 0, 0, 0,   // 4x
        0, 0, 0, 0, 0, 0, 0, 0, 0, 0, 0, 2, 0, 2, 0, 0,   // 5x
        0, 0, 0, 0, 0, 0, 0, 0, 0, 0, 0, 0, 0, 0, 0, 0,   // 6x
        0, 0, 0, 0, 0, 0, 0, 0, 0, 0, 0, 2, 0, 2, 0, 0,   // 7x
        0, 0, 0, 0, 0, 0, 0, 0, 0, 0, 0, 0, 0, 0, 0, 0,   // 8x
        0, 0, 0, 0, 0, 0, 0, 0, 0, 0, 0, 0, 0, 0, 0, 0,   // 9x
        0, 0, 0, 0, 0, 0, 0, 0, 0, 0, 0, 0, 0, 0, 0, 0,   // ax
        0, 0, 0, 0, 0, 0, 0, 0, 0, 0, 0, 0, 0, 0, 0, 0,   // bx
        0, 0, 0, 0, 0, 0, 0, 0, 0, 0, 0, 0, 0, 0, 0, 0,   // cx
        0, 0, 0, 0, 0, 0, 0, 0, 0, 0, 0, 0, 0, 0, 0, 0,   // dx
        0, 0, 0, 0, 0, 0, 0, 0, 0, 0, 0, 0, 0, 0, 0, 0,   // ex
        0, 0, 0, 0, 0, 0, 0, 0, 0, 0, 0, 0, 0, 0, 0, 0    // fx
    ];

    const MIN_INT = (1<<31) | 0;
    const MAX_INT = (MIN_INT - 1) | 0;
    const MIN_UINT = 0;
    const MAX_UINT = ((1<<30) * 4) - 1;

    function ToHexDigit(ch) {
        if (ch >= "0" && ch <= "9")
            return ch - "0";
        ch = ch.toLowerCase();
        if (ch >= "a" && ch <= "f")
            return ch - "a";
        return -1;
    }

    constructor.prototype = {
        getNumber: function(ch) {
            var floating = false;
            var str = ch;
            var stream = this.stream;
            do {
                ch = stream.lookChar();
                if (ch == "." && !floating) {
                    str += ch;
                    floating = true;
                } else if (ch == "-") {
                    // ignore minus signs in the middle of numbers to match
                    // Adobe's behavior
                    warn("Badly formated number");
                } else if (ch >= "0" && ch <= "9") {
                    str += ch;
                } else if (ch == "e" || ch == "E") {
                    floating = true;
                } else {
                    // the last character doesn't belong to us
                    break;
                }
                stream.skip();
            } while (true);
            var value = parseFloat(str);
            if (isNaN(value))
                error("Invalid floating point number");
            return value;
        },
        getString: function() {
            var n = 0;
            var numParen = 1;
            var done = false;
            var str = "";
            var stream = this.stream;
<<<<<<< HEAD
            var ch = null;
=======
            var ch;
>>>>>>> a6c48e3b
            do {
                switch (ch = stream.getChar()) {
                case undefined:
                    warn("Unterminated string");
                    done = true;
                    break;
                case '(':
                    ++numParen;
                    str += ch;
                    break;
                case ')':
                    if (--numParen == 0) {
                        done = true;
                    } else {
                        str += ch;
                    }
                    break;
                case '\\':
                    switch (ch = stream.getChar()) {
                    case undefined:
                        warn("Unterminated string");
                        done = true;
                        break;
                    case 'n':
                        str += '\n';
                        break;
                    case 'r':
                        str += '\r';
                        break;
                    case 't':
                        str += '\t';
                        break;
                    case 'b':
                        str += '\b';
                        break;
                    case 'f':
                        str += '\f';
                        break;
                    case '\\':
                    case '(':
                    case ')':
                        str += ch;
                        break;
                    case '0': case '1': case '2': case '3':
                    case '4': case '5': case '6': case '7':
                        var x = ch - '0';
                        ch = stream.lookChar();
                        if (ch >= '0' && ch <= '7') {
                            stream.skip();
                            x = (x << 3) + (ch - '0');
                            ch = stream.lookChar();
                            if (ch >= '0' && ch <= '7') {
                                stream.skip();
                                x = (x << 3) + (ch - '0');
                            }
                        }

                        str += String.fromCharCode(x);
                        break;
                    case '\r':
                        ch = stream.lookChar();
                        if (ch == '\n')
                            stream.skip();
                        break;
                    case '\n':
                        break;
                    default:
                        str += ch;
                        break;
                    }
                    break;
                default:
                    str += ch;
                    break;
                }
            } while (!done);
            if (!str.length)
                return EOF;
            return str;
        },
        getName: function(ch) {
            var str = "";
            var stream = this.stream;
            while (!!(ch = stream.lookChar()) && !specialChars[ch.charCodeAt(0)]) {
                stream.skip();
                if (ch == "#") {
                    ch = stream.lookChar();
                    var x = ToHexDigit(ch);
                    if (x != -1) {
                        stream.skip();
                        var x2 = ToHexDigit(stream.getChar());
                        if (x2 == -1)
                            error("Illegal digit in hex char in name");
                        str += String.fromCharCode((x << 4) | x2);
                    } else {
                        str += "#";
                        str += ch;
                    }
                } else {
                    str += ch;
                }
            }
            if (str.length > 128)
                error("Warning: name token is longer than allowed by the specification");
            return new Name(str);
        },
        getHexString: function(ch) {
            var str = "";
            var stream = this.stream;
            while (1) {
                ch = stream.getChar();
                if (ch == '>') {
                    break;
                }
                if (!ch) {
                    warn("Unterminated hex string");
                    break;
                }
                if (specialChars[ch.charCodeAt(0)] != 1) {
                    var x, x2;
                    if (((x = ToHexDigit(ch)) == -1) ||
                        ((x2 = ToHexDigit(stream.getChar())) == -1)) {
                        error("Illegal character in hex string");
                        break;
                    }
                    str += String.fromCharCode((x << 4) | x2);
                }
            }
            return str;
        },
        getObj: function() {
            // skip whitespace and comments
            var comment = false;
            var stream = this.stream;
            var ch;
            while (true) {
                if (!(ch = stream.getChar()))
                    return EOF;
                if (comment) {
                    if (ch == '\r' || ch == '\n')
                        comment = false;
                } else if (ch == '%') {
                    comment = true;
                } else if (specialChars[ch.charCodeAt(0)] != 1) {
                    break;
                }
            }
            
            // start reading token
            switch (ch) {
            case '0': case '1': case '2': case '3': case '4':
            case '5': case '6': case '7': case '8': case '9':
            case '+': case '-': case '.':
                return this.getNumber(ch);
            case '(':
                return this.getString();
            case '/':
	            return this.getName(ch);
            // array punctuation
            case '[':
            case ']':
                return new Cmd(ch);
            // hex string or dict punctuation
            case '<':
	            ch = stream.lookChar();
                if (ch == '<') {
                    // dict punctuation
                    stream.skip();
                    return new Cmd("<<");
                }
	            return this.getHexString(ch);
            // dict punctuation
            case '>':
	            ch = stream.lookChar();
	            if (ch == '>') {
                    stream.skip();
                    return new Cmd(">>");
                }
            case "{":
            case "}":
              return new Cmd(ch);
	        // fall through
            case ')':
                error("Illegal character");
                return Error;
            }

            // command
            var str = ch;
            while (!!(ch = stream.lookChar()) && !specialChars[ch.charCodeAt(0)]) {
                stream.skip();
                if (str.length == 128) {
                    error("Command token too long");
                    break;
                }
                str += ch;
            }
            if (str == "true")
                return true;
            if (str == "false")
                return false;
            if (str == "null")
                return null;
            return new Cmd(str);
        },
        skipToNextLine: function() {
            var stream = this.stream;
            while (true) {
                var ch = stream.getChar();
                if (!ch || ch == "\n")
                    return;
                if (ch == "\r") {
                    if ((ch = stream.lookChar()) == "\n")
                        stream.skip();
                    return;
                }
            }
        }
    };

    return constructor;
})();

var Parser = (function() {
    function constructor(lexer, allowStreams, xref) {
        this.lexer = lexer;
        this.allowStreams = allowStreams;
        this.xref = xref;
        this.inlineImg = 0;
        this.refill();
    }

    constructor.prototype = {
        refill: function() {
            this.buf1 = this.lexer.getObj();
            this.buf2 = this.lexer.getObj();
        },
        shift: function() {
            if (this.inlineImg > 0) {
                if (this.inlineImg < 2) {
                    this.inlineImg++;
                } else {
                    // in a damaged content stream, if 'ID' shows up in the middle
                    // of a dictionary, we need to reset
                    this.inlineImg = 0;
                }
            } else if (IsCmd(this.buf2, "ID")) {
                this.lexer.skip(); // skip char after 'ID' command
                this.inlineImg = 1;
            }
            this.buf1 = this.buf2;
            // don't buffer inline image data
            this.buf2 = (this.inlineImg > 0) ? null : this.lexer.getObj();
        },
        getObj: function() {
            // refill buffer after inline image data
            if (this.inlineImg == 2)
                this.refill();

            if (IsCmd(this.buf1, "[")) { // array
                this.shift();
                var array = [];
                while (!IsCmd(this.buf1, "]") && !IsEOF(this.buf1))
                    array.push(this.getObj());
                if (IsEOF(this.buf1))
                    error("End of file inside array");
                this.shift();
                return array;
            } else if (IsCmd(this.buf1, "<<")) { // dictionary or stream
                this.shift();
                var dict = new Dict();
                while (!IsCmd(this.buf1, ">>") && !IsEOF(this.buf1)) {
                    if (!IsName(this.buf1)) {
                        error("Dictionary key must be a name object");
                        shift();
                    } else {
                        var key = this.buf1.name;
                        this.shift();
                        if (IsEOF(this.buf1))
                            break;
                        dict.set(key, this.getObj());
                    }
                }
                if (IsEOF(this.buf1))
                    error("End of file inside dictionary");

                // stream objects are not allowed inside content streams or
                // object streams
                if (this.allowStreams && IsCmd(this.buf2, "stream")) {
                    return this.makeStream(dict);
                } else {
                    this.shift();
                }
                return dict;

            } else if (IsInt(this.buf1)) { // indirect reference or integer
                var num = this.buf1;
                this.shift();
                if (IsInt(this.buf1) && IsCmd(this.buf2, "R")) {
                    var ref = new Ref(num, this.buf1);
                    this.shift();
                    this.shift();
                    return ref;
                }
                return num;
            } else if (IsString(this.buf1)) { // string
                var str = this.buf1;
                this.shift();
                if (this.fileKey) {
                    var decrypt = new DecryptStream(new StringStream(str),
                                                    this.fileKey,
                                                    this.encAlgorithm,
                                                    this.keyLength);
                    var str = "";
                    var pos = decrypt.pos;
                    var length = decrypt.length;
                    while (pos++ > length)
                        str += decrypt.getChar();
                }
                return str;
            }
	
            // simple object
            var obj = this.buf1;
            this.shift();
            return obj;
        },
        makeStream: function(dict) {
            var lexer = this.lexer;
            var stream = lexer.stream;

            // get stream start position
            lexer.skipToNextLine();
            var pos = stream.pos;
            
            // get length
            var length = dict.get("Length");
            var xref = this.xref;
            if (xref)
                length = xref.fetchIfRef(length);
            if (!IsInt(length)) {
                error("Bad 'Length' attribute in stream");
                length = 0;
            }

            // skip over the stream data
            stream.pos = pos + length;
            this.shift(); // '>>'
            this.shift(); // 'stream'
            if (!IsCmd(this.buf1, "endstream"))
                error("Missing 'endstream'");
            this.shift();

            stream = stream.makeSubStream(pos, length, dict);
            if (this.fileKey) {
                stream = new DecryptStream(stream,
                                           this.fileKey,
                                           this.encAlgorithm,
                                           this.keyLength);
            }
            stream = this.filter(stream, dict, length);
            stream.parameters = dict; 
            return stream;
        },
        filter: function(stream, dict, length) {
            var filter = dict.get2("Filter", "F");
            var params = dict.get2("DecodeParms", "DP");
            if (IsName(filter))
                return this.makeFilter(stream, filter.name, length, params);
            if (IsArray(filter)) {
                var filterArray = filter;
                var paramsArray = params;
                for (filter in filterArray) {
                    if (!IsName(filter))
                        error("Bad filter name");
                    else {
                        params = null;
                        if (IsArray(paramsArray) && (i in paramsArray))
                            params = paramsArray[i];
                        stream = this.makeFilter(stream, filter.name, length, params);
                    }
                }
            }
            return stream;
        },
        makeFilter: function(stream, name, length, params) {
            if (name == "FlateDecode" || name == "Fl") {
                if (params) {
                    return new PredictorStream(new FlateStream(stream), params);
                }
                return new FlateStream(stream);
            } else if (name == "DCTDecode") {
                var bytes = stream.getBytes(length);
                return new JpegStream(bytes, stream.dict);
            } else {
                error("filter '" + name + "' not supported yet");
            }
            return stream;
        }
    };

    return constructor;
})();
    
var Linearization = (function() {
    function constructor(stream) {
        this.parser = new Parser(new Lexer(stream), false);
        var obj1 = this.parser.getObj();
        var obj2 = this.parser.getObj();
        var obj3 = this.parser.getObj();
        this.linDict = this.parser.getObj();
        if (IsInt(obj1) && IsInt(obj2) && IsCmd(obj3, "obj") && IsDict(this.linDict)) {
            var obj = this.linDict.get("Linearized");
            if (!(IsNum(obj) && obj > 0))
                this.linDict = null;
        }
    }

    constructor.prototype = {
        getInt: function(name) {
            var linDict = this.linDict;
            var obj;
            if (IsDict(linDict) &&
                IsInt(obj = linDict.get(name)) &&
                obj > 0) {
                return obj;
            }
            error("'" + name + "' field in linearization table is invalid");
            return 0;
        },
        getHint: function(index) {
            var linDict = this.linDict;
            var obj1, obj2;
            if (IsDict(linDict) &&
                IsArray(obj1 = linDict.get("H")) &&
                obj1.length >= 2 &&
                IsInt(obj2 = obj1[index]) &&
                obj2 > 0) {
                return obj2;
            }
            error("Hints table in linearization table is invalid");
            return 0;
        },
        get length() {
            if (!IsDict(this.linDict))
                return 0;
            return this.getInt("L");
        },
        get hintsOffset() {
            return this.getHint(0);
        },
        get hintsLength() {
            return this.getHint(1);
        },
        get hintsOffset2() {
            return this.getHint(2);
        },
        get hintsLenth2() {
            return this.getHint(3);
        },
        get objectNumberFirst() {
            return this.getInt("O");
        },
        get endFirst() {
            return this.getInt("E");
        },
        get numPages() {
            return this.getInt("N");
        },
        get mainXRefEntriesOffset() {
            return this.getInt("T");
        },
        get pageFirst() {
            return this.getInt("P");
        }
    };

    return constructor;
})();

var XRef = (function() {
    function constructor(stream, startXRef, mainXRefEntriesOffset) {
        this.stream = stream;
        this.entries = [];
        this.xrefstms = {};
        var trailerDict = this.readXRef(startXRef);

        // get the root dictionary (catalog) object
        if (!IsRef(this.root = trailerDict.get("Root")))
            error("Invalid root reference");

        // prepare the XRef cache
        this.cache = [];
    }

    constructor.prototype = {
        readXRefTable: function(parser) {
            var obj;
            while (true) {
                if (IsCmd(obj = parser.getObj(), "trailer"))
                    break;
                if (!IsInt(obj))
                    error("Invalid XRef table");
                var first = obj;
                if (!IsInt(obj = parser.getObj()))
                    error("Invalid XRef table");
                var n = obj;
                if (first < 0 || n < 0 || (first + n) != ((first + n) | 0))
                    error("Invalid XRef table");
                for (var i = first; i < first + n; ++i) {
                    var entry = {};
                    if (!IsInt(obj = parser.getObj()))
                        error("Invalid XRef table");
                    entry.offset = obj;
                    if (!IsInt(obj = parser.getObj()))
                        error("Invalid XRef table");
                    entry.gen = obj;
                    obj = parser.getObj();
                    if (IsCmd(obj, "n")) {
                        entry.uncompressed = true;
                    } else if (IsCmd(obj, "f")) {
                        entry.free = true;
                    } else {
                        error("Invalid XRef table");
                    }
                    if (!this.entries[i]) {
                        // In some buggy PDF files the xref table claims to start at 1
                        // instead of 0.
                        if (i == 1 && first == 1 &&
                            entry.offset == 0 && entry.gen == 65535 && entry.free) {
                            i = first = 0;
                        }
                        this.entries[i] = entry;
                    }
                }
            }

            // read the trailer dictionary
            var dict;
            if (!IsDict(dict = parser.getObj()))
                error("Invalid XRef table");

            // get the 'Prev' pointer
            var prev;
            obj = dict.get("Prev");
            if (IsInt(obj)) {
                prev = obj;
            } else if (IsRef(obj)) {
                // certain buggy PDF generators generate "/Prev NNN 0 R" instead
                // of "/Prev NNN"
                prev = obj.num;
            }
            if (prev) {
              this.readXRef(prev);
            }

            // check for 'XRefStm' key
            if (IsInt(obj = dict.get("XRefStm"))) {
                var pos = obj;
                if (pos in this.xrefstms)
                    error("Invalid XRef table");
                this.xrefstms[pos] = 1; // avoid infinite recursion
                this.readXRef(pos);
            }
            return dict;
        },
        readXRefStream: function(stream) {
            var streamParameters = stream.parameters;
            var length = streamParameters.get("Length");
            var byteWidths = streamParameters.get("W");
            var range = streamParameters.get("Index");
            if (!range)
                range = [0, streamParameters.get("Size")];
            var i, j;
            while (range.length > 0) {
                var first = range[0], n = range[1];
                if (!IsInt(first) || !IsInt(n))
                    error("Invalid XRef range fields");
                var typeFieldWidth = byteWidths[0], offsetFieldWidth = byteWidths[1], generationFieldWidth = byteWidths[2];
                if (!IsInt(typeFieldWidth) || !IsInt(offsetFieldWidth) || !IsInt(generationFieldWidth))
                    error("Invalid XRef entry fields length");
                for (i = 0; i < n; ++i) {
                    var type = 0, offset = 0, generation = 0;
                    for (j = 0; j < typeFieldWidth; ++j)
                       type = (type << 8) | stream.getByte();
                    for (j = 0; j < offsetFieldWidth; ++j)
                       offset = (offset << 8) | stream.getByte();
                    for (j = 0; j < generationFieldWidth; ++j)
                       generation = (generation << 8) | stream.getByte();
                    var entry = new Ref(offset, generation);
                    if (typeFieldWidth > 0) {
                        switch (type) {
                        case 0:
                           entry.free = true;
                           break;
                        case 1:
                           entry.uncompressed = true;
                           break;
                        case 2:
                           break;
                        default:
                           error("Invalid XRef entry type");
                           break;
                        }
                    }
                    if (!this.entries[first + i])
                        this.entries[first + i] = entry;
                }
                range.splice(0, 2);
            }
            var prev = streamParameters.get("Prev");
            if (IsInt(prev))
                this.readXRef(prev);
            return streamParameters;
        },
        readXRef: function(startXRef) {
            var stream = this.stream;
            stream.pos = startXRef;
            var parser = new Parser(new Lexer(stream), true);
            var obj = parser.getObj();
            // parse an old-style xref table
            if (IsCmd(obj, "xref"))
                return this.readXRefTable(parser);
            // parse an xref stream
            if (IsInt(obj)) {
                if (!IsInt(parser.getObj()) ||
                    !IsCmd(parser.getObj(), "obj") ||
                    !IsStream(obj = parser.getObj())) {
                    error("Invalid XRef stream");
                }
                return this.readXRefStream(obj);
            }
            error("Invalid XRef");
        },
        getEntry: function(i) {
            var e = this.entries[i];
            if (e.free)
                error("reading an XRef stream not implemented yet");
            return e;
        },
        fetchIfRef: function(obj) {
            if (!IsRef(obj))
                return obj;
            return this.fetch(obj);
        },
        fetch: function(ref) {
            var num = ref.num;
            var e = this.cache[num];
            if (e)
                return e;

            e = this.getEntry(num);
            var gen = ref.gen;
            var stream, parser;
            if (e.uncompressed) {
                if (e.gen != gen)
                    throw("inconsistent generation in XRef");
                stream = this.stream.makeSubStream(e.offset);
                parser = new Parser(new Lexer(stream), true, this);
                var obj1 = parser.getObj();
                var obj2 = parser.getObj();
                var obj3 = parser.getObj();
                if (!IsInt(obj1) || obj1 != num ||
                    !IsInt(obj2) || obj2 != gen ||
                    !IsCmd(obj3)) {
                    error("bad XRef entry");
                }
                if (!IsCmd(obj3, "obj")) {
                    // some bad pdfs use "obj1234" and really mean 1234
                    if (obj3.cmd.indexOf("obj") == 0) {
                        var num = parseInt(obj3.cmd.substring(3));
                        if (!isNaN(num))
                            return num;
                    }
                    error("bad XRef entry");
                }
                e = parser.getObj();
                // Don't cache streams since they are mutable.
                if (!IsStream(e))
                    this.cache[num] = e;
                return e;
            }
            // compressed entry
            stream = this.fetch(new Ref(e.offset, 0));
            if (!IsStream(stream))
                error("bad ObjStm stream");
            var first = stream.parameters.get("First");
            var n = stream.parameters.get("N");
            if (!IsInt(first) || !IsInt(n)) {
                error("invalid first and n parameters for ObjStm stream");
            }
            parser = new Parser(new Lexer(stream), false);
            var i, entries = [], nums = [];
            // read the object numbers to populate cache
            for (i = 0; i < n; ++i) {
                var num = parser.getObj();
                if (!IsInt(num)) {
                    error("invalid object number in the ObjStm stream");
                }
                nums.push(num);
                var offset = parser.getObj();
                if (!IsInt(offset)) {
                    error("invalid object offset in the ObjStm stream");
                }
            }
            // read stream objects for cache
            for (i = 0; i < n; ++i) {
                entries.push(parser.getObj());
                this.cache[nums[i]] = entries[i];
            }
            e = entries[e.gen];
            if (!e) {
                error("bad XRef entry for compressed object");
            }
            return e;
        },
        getCatalogObj: function() {
            return this.fetch(this.root);
        }
    };

    return constructor;
})();

var Page = (function() {
    function constructor(xref, pageNumber, pageDict) {
        this.xref = xref;
        this.pageNumber = pageNumber;
        this.pageDict = pageDict;
    }

    constructor.prototype = {
        get content() {
            return shadow(this, "content", this.pageDict.get("Contents"));
        },
        get resources() {
            return shadow(this, "resources", this.pageDict.get("Resources"));
        },
        get mediaBox() {
            var obj = this.pageDict.get("MediaBox");
            return shadow(this, "mediaBox", ((IsArray(obj) && obj.length == 4)
                                             ? obj
                                             : null));
        },
        compile: function(gfx, fonts) {
            if (this.code) {
                // content was compiled
                return;
            }
            var xref = this.xref;
            var content;
            var resources = xref.fetchIfRef(this.resources);
            if (!IsArray(this.content)) {
                // content is not an array, shortcut
                content = xref.fetchIfRef(this.content);
                this.code = gfx.compile(content, xref, resources, fonts);
                return;
            }
            // the content is an array, compiling all items
            var i, n = this.content.length, compiledItems = [];
            for (i = 0; i < n; ++i) {
                content = xref.fetchIfRef(this.content[i]);
                compiledItems.push(gfx.compile(content, xref, resources, fonts));
            }
            // creating the function that executes all compiled items
            this.code = function(gfx) {
                var i, n = compiledItems.length;
                for (i = 0; i < n; ++i) {
                    compiledItems[i](gfx);
                }
            };
        },
        display: function(gfx) {
            assert(this.code instanceof Function, "page content must be compiled first");
            var xref = this.xref;
            var resources = xref.fetchIfRef(this.resources);
            var mediaBox = xref.fetchIfRef(this.mediaBox);
            assertWellFormed(IsDict(resources), "invalid page resources");
            gfx.beginDrawing({ x: mediaBox[0], y: mediaBox[1],
                               width: mediaBox[2] - mediaBox[0],
                               height: mediaBox[3] - mediaBox[1] });
            gfx.execute(this.code, xref, resources);
            gfx.endDrawing();
        }
    };

    return constructor;
})();

var Catalog = (function() {
    function constructor(xref) {
        this.xref = xref;
        var obj = xref.getCatalogObj();
        assertWellFormed(IsDict(obj), "catalog object is not a dictionary");
        this.catDict = obj;
    }

    constructor.prototype = {
        get toplevelPagesDict() {
            var obj = this.catDict.get("Pages");
            assertWellFormed(IsRef(obj), "invalid top-level pages reference");
            var obj = this.xref.fetch(obj);
            assertWellFormed(IsDict(obj), "invalid top-level pages dictionary");
            // shadow the prototype getter
            return shadow(this, "toplevelPagesDict", obj);
        },
        get numPages() {
            var obj = this.toplevelPagesDict.get("Count");
            assertWellFormed(IsInt(obj),
                             "page count in top level pages object is not an integer");
            // shadow the prototype getter
            return shadow(this, "num", obj);
        },
        traverseKids: function(pagesDict) {
            var pageCache = this.pageCache;
            var kids = pagesDict.get("Kids");
            assertWellFormed(IsArray(kids),
                             "page dictionary kids object is not an array");
            for (var i = 0; i < kids.length; ++i) {
                var kid = kids[i];
                assertWellFormed(IsRef(kid),
                                 "page dictionary kid is not a reference");
                var obj = this.xref.fetch(kid);
                if (IsDict(obj, "Page") || (IsDict(obj) && !obj.has("Kids"))) {
                    pageCache.push(new Page(this.xref, pageCache.length, obj));
                } else { // must be a child page dictionary
                    assertWellFormed(IsDict(obj),
                                     "page dictionary kid reference points to wrong type of object");           
                    this.traverseKids(obj);
                }
            }
        },
        getPage: function(n) {
            var pageCache = this.pageCache;
            if (!pageCache) {
                pageCache = this.pageCache = [];
                this.traverseKids(this.toplevelPagesDict);
            }
            return this.pageCache[n-1];
        }
    };

    return constructor;
})();

var PDFDoc = (function() {
    function constructor(stream) {
        this.stream = stream;
        this.setup();
    }

    function find(stream, needle, limit, backwards) {
        var pos = stream.pos;
        var end = stream.end;
        var str = "";
        if (pos + limit > end)
            limit = end - pos;
        for (var n = 0; n < limit; ++n)
            str += stream.getChar();
        stream.pos = pos;
        var index = backwards ? str.lastIndexOf(needle) : str.indexOf(needle);
        if (index == -1)
            return false; /* not found */
        stream.pos += index;
        return true; /* found */
    }

    constructor.prototype = {
        get linearization() {
            var length = this.stream.length;
            var linearization = false;
            if (length) {
                linearization = new Linearization(this.stream);
                if (linearization.length != length)
                    linearization = false;
            }
            // shadow the prototype getter with a data property
            return shadow(this, "linearization", linearization);
        },
        get startXRef() {
            var stream = this.stream;
            var startXRef = 0;
            var linearization = this.linearization;
            if (linearization) {
                // Find end of first obj.
                stream.reset();
                if (find(stream, "endobj", 1024))
                    startXRef = stream.pos + 6;
            } else {
                // Find startxref at the end of the file.
                var start = stream.end - 1024;
                if (start < 0)
                    start = 0;
                stream.pos = start;
                if (find(stream, "startxref", 1024, true)) {
                    stream.skip(9);
                    var ch;
                    while (Lexer.isSpace(ch = stream.getChar()))
                        ;
                    var str = "";
                    while ((ch - "0") <= 9) {
                        str += ch;
                        ch = stream.getChar();
                    }
                    startXRef = parseInt(str);
                    if (isNaN(startXRef))
                        startXRef = 0;
                }
            }
            // shadow the prototype getter with a data property
            return shadow(this, "startXRef", startXRef);
        },
        get mainXRefEntriesOffset() {
            var mainXRefEntriesOffset = 0;
            var linearization = this.linearization;
            if (linearization)
                mainXRefEntriesOffset = linearization.mainXRefEntriesOffset;
            // shadow the prototype getter with a data property
            return shadow(this, "mainXRefEntriesOffset", mainXRefEntriesOffset);
        },
        // Find the header, remove leading garbage and setup the stream
        // starting from the header.
        checkHeader: function() {
            var stream = this.stream;
            stream.reset();
            if (find(stream, "%PDF-", 1024)) {
                // Found the header, trim off any garbage before it.
                stream.moveStart();
                return;
            }
            // May not be a PDF file, continue anyway.
        },
        setup: function(ownerPassword, userPassword) {
            this.checkHeader();
            this.xref = new XRef(this.stream,
                                 this.startXRef,
                                 this.mainXRefEntriesOffset);
            this.catalog = new Catalog(this.xref);
        },
        get numPages() {
            var linearization = this.linearization;
            var num = linearization
                      ? linearization.numPages
                      : this.catalog.numPages;
            // shadow the prototype getter
            return shadow(this, "numPages", num);
        },
        getPage: function(n) {
            var linearization = this.linearization;
            // assert(!linearization, "linearized page access not implemented");
            return this.catalog.getPage(n);
        }
    };

    return constructor;
})();

const IDENTITY_MATRIX = [ 1, 0, 0, 1, 0, 0 ];

// <canvas> contexts store most of the state we need natively.
// However, PDF needs a bit more state, which we store here.
var CanvasExtraState = (function() {
    function constructor() {
        // Are soft masks and alpha values shapes or opacities?
        this.alphaIsShape = false;
        this.fontSize = 0.0;
        this.textMatrix = IDENTITY_MATRIX;
        this.leading = 0.0;
        this.colorSpace = null;
        // Current point (in user coordinates)
        this.x = 0.0;
        this.y = 0.0;
        // Start of text line (in text coordinates)
        this.lineX = 0.0;
        this.lineY = 0.0;
    }
    constructor.prototype = {
    };
    return constructor;
})();

const Encodings = {
  get ExpertEncoding() {
    return shadow(this, "ExpertEncoding", [ ,,,,,,,,,,,,,,,,,,,,,,,,,,,,,,,,
      "space","exclamsmall","Hungarumlautsmall",,"dollaroldstyle","dollarsuperior",
      "ampersandsmall","Acutesmall","parenleftsuperior","parenrightsuperior",
      "twodotenleader","onedotenleader","comma","hyphen","period","fraction",
      "zerooldstyle","oneoldstyle","twooldstyle","threeoldstyle","fouroldstyle",
      "fiveoldstyle","sixoldstyle","sevenoldstyle","eightoldstyle","nineoldstyle",
      "colon","semicolon","commasuperior","threequartersemdash","periodsuperior",
      "questionsmall",,"asuperior","bsuperior","centsuperior","dsuperior","esuperior",,,
      "isuperior",,,"lsuperior","msuperior","nsuperior","osuperior",,,"rsuperior",
      "ssuperior","tsuperior",,"ff","fi","fl","ffi","ffl","parenleftinferior",,
      "parenrightinferior","Circumflexsmall","hyphensuperior","Gravesmall","Asmall",
      "Bsmall","Csmall","Dsmall","Esmall","Fsmall","Gsmall","Hsmall","Ismall","Jsmall",
      "Ksmall","Lsmall","Msmall","Nsmall","Osmall","Psmall","Qsmall","Rsmall","Ssmall",
      "Tsmall","Usmall","Vsmall","Wsmall","Xsmall","Ysmall","Zsmall","colonmonetary",
      "onefitted","rupiah","Tildesmall",,,,,,,,,,,,,,,,,,,,,,,,,,,,,,,,,,,
      "exclamdownsmall","centoldstyle","Lslashsmall",,,"Scaronsmall","Zcaronsmall",
      "Dieresissmall","Brevesmall","Caronsmall",,"Dotaccentsmall",,,"Macronsmall",,,
      "figuredash","hypheninferior",,,"Ogoneksmall","Ringsmall","Cedillasmall",,,,
      "onequarter","onehalf","threequarters","questiondownsmall","oneeighth",
      "threeeighths","fiveeighths","seveneighths","onethird","twothirds",,,
      "zerosuperior","onesuperior","twosuperior","threesuperior","foursuperior",
      "fivesuperior","sixsuperior","sevensuperior","eightsuperior","ninesuperior",
      "zeroinferior","oneinferior","twoinferior","threeinferior","fourinferior",
      "fiveinferior","sixinferior","seveninferior","eightinferior","nineinferior",
      "centinferior","dollarinferior","periodinferior","commainferior","Agravesmall",
      "Aacutesmall","Acircumflexsmall","Atildesmall","Adieresissmall","Aringsmall",
      "AEsmall","Ccedillasmall","Egravesmall","Eacutesmall","Ecircumflexsmall",
      "Edieresissmall","Igravesmall","Iacutesmall","Icircumflexsmall","Idieresissmall",
      "Ethsmall","Ntildesmall","Ogravesmall","Oacutesmall","Ocircumflexsmall",
      "Otildesmall","Odieresissmall","OEsmall","Oslashsmall","Ugravesmall",
      "Uacutesmall","Ucircumflexsmall","Udieresissmall","Yacutesmall","Thornsmall",
      "Ydieresissmall"
    ]);
  },
  get MacExpertEncoding() {
    return shadow(this, "MacExpertEncoding", [ ,,,,,,,,,,,,,,,,,,,,,,,,,,,,,,,,
      "space","exclamsmall","Hungarumlautsmall","centoldstyle","dollaroldstyle",
      "dollarsuperior","ampersandsmall","Acutesmall","parenleftsuperior",
      "parenrightsuperior","twodotenleader","onedotenleader","comma","hyphen","period",
      "fraction","zerooldstyle","oneoldstyle","twooldstyle","threeoldstyle",
      "fouroldstyle","fiveoldstyle","sixoldstyle","sevenoldstyle","eightoldstyle",
      "nineoldstyle","colon","semicolon",,"threequartersemdash",,"questionsmall",,,,,
      "Ethsmall",,,"onequarter","onehalf","threequarters","oneeighth","threeeighths",
      "fiveeighths","seveneighths","onethird","twothirds",,,,,,,"ff","fi","fl","ffi",
      "ffl","parenleftinferior",,"parenrightinferior","Circumflexsmall",
      "hypheninferior","Gravesmall","Asmall","Bsmall","Csmall","Dsmall","Esmall",
      "Fsmall","Gsmall","Hsmall","Ismall","Jsmall","Ksmall","Lsmall","Msmall","Nsmall",
      "Osmall","Psmall","Qsmall","Rsmall","Ssmall","Tsmall","Usmall","Vsmall","Wsmall",
      "Xsmall","Ysmall","Zsmall","colonmonetary","onefitted","rupiah","Tildesmall",,,
      "asuperior","centsuperior",,,,,"Aacutesmall","Agravesmall","Acircumflexsmall",
      "Adieresissmall","Atildesmall","Aringsmall","Ccedillasmall","Eacutesmall",
      "Egravesmall","Ecircumflexsmall","Edieresissmall","Iacutesmall","Igravesmall",
      "Icircumflexsmall","Idieresissmall","Ntildesmall","Oacutesmall","Ogravesmall",
      "Ocircumflexsmall","Odieresissmall","Otildesmall","Uacutesmall","Ugravesmall",
      "Ucircumflexsmall","Udieresissmall",,"eightsuperior","fourinferior",
      "threeinferior","sixinferior","eightinferior","seveninferior","Scaronsmall",,
      "centinferior","twoinferior",,"Dieresissmall",,"Caronsmall","osuperior",
      "fiveinferior",,"commainferior","periodinferior","Yacutesmall",,"dollarinferior",,
      "Thornsmall",,"nineinferior","zeroinferior","Zcaronsmall","AEsmall","Oslashsmall",
      "questiondownsmall","oneinferior","Lslashsmall",,,,,,,"Cedillasmall",,,,,,
      "OEsmall","figuredash","hyphensuperior",,,,,"exclamdownsmall",,"Ydieresissmall",,
      "onesuperior","twosuperior","threesuperior","foursuperior","fivesuperior",
      "sixsuperior","sevensuperior","ninesuperior","zerosuperior",,"esuperior",
      "rsuperior","tsuperior",,,"isuperior","ssuperior","dsuperior",,,,,,"lsuperior",
      "Ogoneksmall","Brevesmall","Macronsmall","bsuperior","nsuperior","msuperior",
      "commasuperior","periodsuperior","Dotaccentsmall","Ringsmall",,,
    ]);
  },
  get MacRomanEncoding() {
    return shadow(this, "MacRomanEncoding", [ ,,,,,,,,,,,,,,,,,,,,,,,,,,,,,,,,
      "space","exclam","quotedbl","numbersign","dollar","percent","ampersand",
      "quotesingle","parenleft","parenright","asterisk","plus","comma","hyphen",
      "period","slash","zero","one","two","three","four","five","six","seven","eight",
      "nine","colon","semicolon","less","equal","greater","question","at","A","B","C",
      "D","E","F","G","H","I","J","K","L","M","N","O","P","Q","R","S","T","U","V","W",
      "X","Y","Z","bracketleft","backslash","bracketright","asciicircum","underscore",
      "grave","a","b","c","d","e","f","g","h","i","j","k","l","m","n","o","p","q","r",
      "s","t","u","v","w","x","y","z","braceleft","bar","braceright","asciitilde",,
      "Adieresis","Aring","Ccedilla","Eacute","Ntilde","Odieresis","Udieresis","aacute",
      "agrave","acircumflex","adieresis","atilde","aring","ccedilla","eacute","egrave",
      "ecircumflex","edieresis","iacute","igrave","icircumflex","idieresis","ntilde",
      "oacute","ograve","ocircumflex","odieresis","otilde","uacute","ugrave",
      "ucircumflex","udieresis","dagger","degree","cent","sterling","section","bullet",
      "paragraph","germandbls","registered","copyright","trademark","acute","dieresis",
      "notequal","AE","Oslash","infinity","plusminus","lessequal","greaterequal","yen",
      "mu","partialdiff","summation","product","pi","integral","ordfeminine",
      "ordmasculine","Omega","ae","oslash","questiondown","exclamdown","logicalnot",
      "radical","florin","approxequal","Delta","guillemotleft","guillemotright",
      "ellipsis","space","Agrave","Atilde","Otilde","OE","oe","endash","emdash",
      "quotedblleft","quotedblright","quoteleft","quoteright","divide","lozenge",
      "ydieresis","Ydieresis","fraction","currency","guilsinglleft","guilsinglright",
      "fi","fl","daggerdbl","periodcentered","quotesinglbase","quotedblbase",
      "perthousand","Acircumflex","Ecircumflex","Aacute","Edieresis","Egrave","Iacute",
      "Icircumflex","Idieresis","Igrave","Oacute","Ocircumflex","apple","Ograve",
      "Uacute","Ucircumflex","Ugrave","dotlessi","circumflex","tilde","macron","breve",
      "dotaccent","ring","cedilla","hungarumlaut","ogonek","caron"
    ]);
  },
  get StandardEncoding() {
    return shadow(this, "StandardEncoding", [ ,,,,,,,,,,,,,,,,,,,,,,,,,,,,,,,,
      "space","exclam","quotedbl","numbersign","dollar","percent","ampersand",
      "quoteright","parenleft","parenright","asterisk","plus","comma","hyphen","period",
      "slash","zero","one","two","three","four","five","six","seven","eight","nine",
      "colon","semicolon","less","equal","greater","question","at","A","B","C","D","E",
      "F","G","H","I","J","K","L","M","N","O","P","Q","R","S","T","U","V","W","X","Y",
      "Z","bracketleft","backslash","bracketright","asciicircum","underscore",
      "quoteleft","a","b","c","d","e","f","g","h","i","j","k","l","m","n","o","p","q",
      "r","s","t","u","v","w","x","y","z","braceleft","bar","braceright","asciitilde",,,
      "exclamdown","cent","sterling","fraction","yen","florin","section","currency",
      "quotesingle","quotedblleft","guillemotleft","guilsinglleft","guilsinglright",
      "fi","fl",,"endash","dagger","daggerdbl","periodcentered",,"paragraph","bullet",
      "quotesinglbase","quotedblbase","quotedblright","guillemotright","ellipsis",
      "perthousand",,"questiondown",,"grave","acute","circumflex","tilde","macron",
      "breve","dotaccent","dieresis",,"ring","cedilla",,"hungarumlaut","ogonek","caron",
      "emdash",,,,,,,,,,,,,,,,,"AE",,"ordfeminine",,,,,"Lslash","Oslash","OE",
      "ordmasculine",,,,,,"ae",,,,"dotlessi",,,"lslash","oslash","oe","germandbls",,,
    ]);
  },
  get WinAnsiEncoding() {
    return shadow(this, "WinAnsiEncoding", [ ,,,,,,,,,,,,,,,,,,,,,,,,,,,,,,,,
      "space","exclam","quotedbl","numbersign","dollar","percent","ampersand",
      "quotesingle","parenleft","parenright","asterisk","plus","comma","hyphen",
      "period","slash","zero","one","two","three","four","five","six","seven","eight",
      "nine","colon","semicolon","less","equal","greater","question","at","A","B","C",
      "D","E","F","G","H","I","J","K","L","M","N","O","P","Q","R","S","T","U","V","W",
      "X","Y","Z","bracketleft","backslash","bracketright","asciicircum","underscore",
      "grave","a","b","c","d","e","f","g","h","i","j","k","l","m","n","o","p","q","r",
      "s","t","u","v","w","x","y","z","braceleft","bar","braceright","asciitilde",
      "bullet","Euro","bullet","quotesinglbase","florin","quotedblbase","ellipsis",
      "dagger","daggerdbl","circumflex","perthousand","Scaron","guilsinglleft","OE",
      "bullet","Zcaron","bullet","bullet","quoteleft","quoteright","quotedblleft",
      "quotedblright","bullet","endash","emdash","tilde","trademark","scaron",
      "guilsinglright","oe","bullet","zcaron","Ydieresis","space","exclamdown","cent",
      "sterling","currency","yen","brokenbar","section","dieresis","copyright",
      "ordfeminine","guillemotleft","logicalnot","hyphen","registered","macron",
      "degree","plusminus","twosuperior","threesuperior","acute","mu","paragraph",
      "periodcentered","cedilla","onesuperior","ordmasculine","guillemotright",
      "onequarter","onehalf","threequarters","questiondown","Agrave","Aacute",
      "Acircumflex","Atilde","Adieresis","Aring","AE","Ccedilla","Egrave","Eacute",
      "Ecircumflex","Edieresis","Igrave","Iacute","Icircumflex","Idieresis","Eth",
      "Ntilde","Ograve","Oacute","Ocircumflex","Otilde","Odieresis","multiply","Oslash",
      "Ugrave","Uacute","Ucircumflex","Udieresis","Yacute","Thorn","germandbls",
      "agrave","aacute","acircumflex","atilde","adieresis","aring","ae","ccedilla",
      "egrave","eacute","ecircumflex","edieresis","igrave","iacute","icircumflex",
      "idieresis","eth","ntilde","ograve","oacute","ocircumflex","otilde","odieresis",
      "divide","oslash","ugrave","uacute","ucircumflex","udieresis","yacute","thorn",
      "ydieresis"
    ]);
  },
  get zapfDingbatsEncoding() {
    return shadow(this, "zapfDingbatsEncoding", [ ,,,,,,,,,,,,,,,,,,,,,,,,,,,,,,,,
      "space","a1","a2","a202","a3","a4","a5","a119","a118","a117","a11","a12","a13",
      "a14","a15","a16","a105","a17","a18","a19","a20","a21","a22","a23","a24","a25",
      "a26","a27","a28","a6","a7","a8","a9","a10","a29","a30","a31","a32","a33","a34",
      "a35","a36","a37","a38","a39","a40","a41","a42","a43","a44","a45","a46","a47",
      "a48","a49","a50","a51","a52","a53","a54","a55","a56","a57","a58","a59","a60",
      "a61","a62","a63","a64","a65","a66","a67","a68","a69","a70","a71","a72","a73",
      "a74","a203","a75","a204","a76","a77","a78","a79","a81","a82","a83","a84","a97",
      "a98","a99","a100",,,,,,,,,,,,,,,,,,,,,,,,,,,,,,,,,,,"a101","a102","a103","a104",
      "a106","a107","a108","a112","a111","a110","a109","a120","a121","a122","a123",
      "a124","a125","a126","a127","a128","a129","a130","a131","a132","a133","a134",
      "a135","a136","a137","a138","a139","a140","a141","a142","a143","a144","a145",
      "a146","a147","a148","a149","a150","a151","a152","a153","a154","a155","a156",
      "a157","a158","a159","a160","a161","a163","a164","a196","a165","a192","a166",
      "a167","a168","a169","a170","a171","a172","a173","a162","a174","a175","a176",
      "a177","a178","a179","a193","a180","a199","a181","a200","a182",,"a201","a183",
      "a184","a197","a185","a194","a198","a186","a195","a187","a188","a189","a190",
      "a191"
    ]);
  }
};

var CanvasGraphics = (function() {
    function constructor(canvasCtx) {
        this.ctx = canvasCtx;
        this.current = new CanvasExtraState();
        this.stateStack = [ ];
        this.pendingClip = null;
        this.res = null;
        this.xobjs = null;
        this.map = {
            // Graphics state
            w: "setLineWidth",
            J: "setLineCap",
            j: "setLineJoin",
            M: "setMiterLimit",
            d: "setDash",
            ri: "setRenderingIntent",
            i: "setFlatness",
            gs: "setGState",
            q: "save",
            Q: "restore",
            cm: "transform",

            // Path
            m: "moveTo",
            l: "lineTo",
            c: "curveTo",
            v: "curveTo2",
            y: "curveTo3",
            h: "closePath",
            re: "rectangle",
            S: "stroke",
            s: "closeStroke",
            f: "fill",
            "f*": "eoFill",
            B: "fillStroke",
            "B*": "eoFillStroke",
            b: "closeFillStroke",
            "b*": "closeEOFillStroke",
            n: "endPath",

            // Clipping
            W: "clip",
            "W*": "eoClip",

            // Text
            BT: "beginText",
            ET: "endText",
            Tc: "setCharSpacing",
            Tw: "setWordSpacing",
            Tz: "setHScale",
            TL: "setLeading",
            Tf: "setFont",
            Tr: "setTextRenderingMode",
            Ts: "setTextRise",
            Td: "moveText",
            TD: "setLeadingMoveText",
            Tm: "setTextMatrix",
            "T*": "nextLine",
            Tj: "showText",
            TJ: "showSpacedText",
            "'": "nextLineShowText",
            '"': "nextLineSetSpacingShowText",

            // Type3 fonts
            d0: "setCharWidth",
            d1: "setCharWidthAndBounds",

            // Color
            CS: "setStrokeColorSpace",
            cs: "setFillColorSpace",
            SC: "setStrokeColor",
            SCN: "setStrokeColorN",
            sc: "setFillColor",
            scn: "setFillColorN",
            G: "setStrokeGray",
            g: "setFillGray",
            RG: "setStrokeRGBColor",
            rg: "setFillRGBColor",
            K: "setStrokeCMYKColor",
            k: "setFillCMYKColor",

            // Shading
            sh: "shadingFill",

            // Images
            BI: "beginInlineImage",

            // XObjects
            Do: "paintXObject",

            // Marked content
            MP: "markPoint",
            DP: "markPointProps",
            BMC: "beginMarkedContent",
            BDC: "beginMarkedContentProps",
            EMC: "endMarkedContent",

            // Compatibility
            BX: "beginCompat",
            EX: "endCompat",
        };
    }

    const LINE_CAP_STYLES = [ "butt", "round", "square" ];
    const LINE_JOIN_STYLES = [ "miter", "round", "bevel" ];
    const NORMAL_CLIP = {};
    const EO_CLIP = {};

    // Used for tiling patterns
    const PAINT_TYPE_COLORED = 1, PAINT_TYPE_UNCOLORED = 2;

    constructor.prototype = {
        translateFont: function(fontDict, xref, resources) {
            var descriptor = xref.fetch(fontDict.get("FontDescriptor"));

            var fontName = descriptor.get("FontName");
            assertWellFormed(IsName(fontName), "invalid font name");
            fontName = fontName.name.replace("+", "_");

            var fontFile = descriptor.get2("FontFile", "FontFile2");
            if (!fontFile)
                error("FontFile not found for font: " + fontName);
            fontFile = xref.fetchIfRef(fontFile);

            // Fonts with an embedded cmap but without any assignment in
            // it are not yet supported, so ask the fonts loader to ignore
            // them to not pay a stupid one sec latence.
            var ignoreFont = true;

            var encodingMap = {};
            var charset = [];
            if (fontDict.has("Encoding")) {
                ignoreFont = false;

                var encoding = xref.fetchIfRef(fontDict.get("Encoding"));
                if (IsDict(encoding)) {
                    // Build a map between codes and glyphs
                    var differences = encoding.get("Differences");
                    var index = 0;
                    for (var j = 0; j < differences.length; j++) {
                        var data = differences[j];
                        IsNum(data) ? index = data : encodingMap[index++] = data;
                    }

                    // Get the font charset if any
                    var charset = descriptor.get("CharSet");
                    if (charset) {
                        assertWellFormed(IsString(charset), "invalid charset");

                        charset = charset.split("/");
                    }
                } else if (IsName(encoding)) {
                    var encoding = Encodings[encoding.name];
                    if (!encoding)
                        error("Unknown font encoding");

                    var index = 0;
                    for (var j = 0; j < encoding.length; j++) {
                        encodingMap[index++] = GlyphsUnicode[encoding[j]];
                    }

                    var firstChar = xref.fetchIfRef(fontDict.get("FirstChar"));
                    var widths = xref.fetchIfRef(fontDict.get("Widths"));
                    assertWellFormed(IsArray(widths) && IsInt(firstChar),
                                     "invalid font Widths or FirstChar");

                    for (var j = 0; j < widths.length; j++) {
                        if (widths[j])
                            charset.push(encoding[j + firstChar]);
                    }
                }
            } else if (fontDict.has("ToUnicode")) {
                var cmapObj = xref.fetchIfRef(fontDict.get("ToUnicode"));
                if (IsName(cmapObj)) {
                    error("ToUnicode file cmap translation not implemented");
                } else if (IsStream(cmapObj)) {
                    var encoding = Encodings["WinAnsiEncoding"];
                    var firstChar = xref.fetchIfRef(fontDict.get("FirstChar"));
                    for (var i = firstChar; i < encoding.length; i++)
                        encodingMap[i] = new Name(encoding[i]);

                    var tokens = [];
                    var token = "";

                    var cmap = cmapObj.getBytes(cmapObj.length);
                    for (var i =0; i < cmap.length; i++) {
                      var byte = cmap[i];
                      if (byte == 0x20 || byte == 0x0A || byte == 0x3C || byte == 0x3E) {
                        switch (token) {
                          case "useCMap":
                            error("useCMap is not implemented");
                            break;

                          case "beginbfrange":
                            ignoreFont = false;
                          case "begincodespacerange":
                            token = "";
                            tokens = [];
                            break;

                          case "endcodespacerange":
                            TODO("Support CMap ranges");
                            break;

                          case "endbfrange":
                            for (var j = 0; j < tokens.length; j+=3) {
                              var startRange = parseInt("0x" + tokens[j]);
                              var endRange = parseInt("0x" + tokens[j+1]);
                              var code = parseInt("0x" + tokens[j+2]);

                              for (var k = startRange; k <= endRange; k++) {
                                encodingMap[k] = GlyphsUnicode[encoding[code]];
                                charset.push(encoding[code++]);
                              }
                            }
                            break;

                          case "beginfbchar":
                          case "endfbchar":
                            error("fbchar parsing is not implemented");
                            break;

                          default:
                            if (token.length) {
                              tokens.push(token);
                              token = "";
                            }
                            break;
                        }
                    } else if (byte == 0x5B || byte == 0x5D) {
                        error("CMAP list parsing is not implemented");
                    } else {
                        token += String.fromCharCode(byte);
                    }
                  }
               }
            }

            var subType = fontDict.get("Subtype");
            var bbox = descriptor.get("FontBBox");
            assertWellFormed(IsName(subType) && IsArray(bbox),
                             "invalid font Subtype or FontBBox");

            var properties = {
                type: subType.name,
                encoding: encodingMap,
                charset: charset,
                bbox: bbox,
                ignore: ignoreFont
            };

            return {
                name: fontName,
                file: fontFile,
                properties: properties
            }
        },

        beginDrawing: function(mediaBox) {
            var cw = this.ctx.canvas.width, ch = this.ctx.canvas.height;
            this.ctx.save();
            this.ctx.scale(cw / mediaBox.width, -ch / mediaBox.height);
            this.ctx.translate(0, -mediaBox.height);
        },

        execute: function(code, xref, resources) {
            var savedXref = this.xref, savedRes = this.res, savedXobjs = this.xobjs;
            this.xref = xref;
            this.res = resources || new Dict();
            this.xobjs = xref.fetchIfRef(this.res.get("XObject")) || new Dict();

            code(this);

            this.xobjs = savedXobjs;
            this.res = savedRes;
            this.xref = savedXref;
        },

        compile: function(stream, xref, resources, fonts) {
            var xobjs = xref.fetchIfRef(resources.get("XObject")) || new Dict();

            var parser = new Parser(new Lexer(stream), false);
            var objpool = [];

            function emitArg(arg) {
                if (typeof arg == "object" || typeof arg == "string") {
                    var index = objpool.length;
                    objpool[index] = arg;
                    return "objpool[" + index + "]";
                }
                return arg;
            }

            var src = "";

            var args = [];
            var map = this.map;
            var obj;
            while (!IsEOF(obj = parser.getObj())) {
                if (IsCmd(obj)) {
                    var cmd = obj.cmd;
                    var fn = map[cmd];
                    assertWellFormed(fn, "Unknown command '" + cmd + "'");
                    // TODO figure out how to type-check vararg functions

                    if (cmd == "Do" && !args[0].code) { // eagerly compile XForm objects
                        var name = args[0].name;
                        var xobj = xobjs.get(name);
                        if (xobj) {
                            xobj = xref.fetchIfRef(xobj);
                            assertWellFormed(IsStream(xobj), "XObject should be a stream");

                            var type = xobj.dict.get("Subtype");
                            assertWellFormed(IsName(type), "XObject should have a Name subtype");

                            if ("Form" == type.name) {
                                args[0].code = this.compile(xobj,
                                                            xref,
                                                            xobj.dict.get("Resources"),
                                                            fonts);
                            }
                        }
                    } else if (cmd == "Tf") { // eagerly collect all fonts
                        var fontRes = resources.get("Font");
                        if (fontRes) {
                            fontRes = xref.fetchIfRef(fontRes);
                            var font = xref.fetchIfRef(fontRes.get(args[0].name));
                            assertWellFormed(IsDict(font));
                            if (!font.translated) {
                                font.translated = this.translateFont(font, xref, resources);
                                if (fonts && font.translated) {
                                    // keep track of each font we translated so the caller can
                                    // load them asynchronously before calling display on a page
                                    fonts.push(font.translated);
                                }
                            }
                        }
                    }

                    src += "this.";
                    src += fn;
                    src += "(";
                    src += args.map(emitArg).join(",");
                    src += ");\n";

                    args.length = 0;
                } else {
                    assertWellFormed(args.length <= 33, "Too many arguments");
                    args.push(obj);
                }
            }

            var fn = Function("objpool", src);
            return function (gfx) { fn.call(gfx, objpool); };
        },

        endDrawing: function() {
            this.ctx.restore();
        },

        // Graphics state
        setLineWidth: function(width) {
            this.ctx.lineWidth = width;
        },
        setLineCap: function(style) {
            this.ctx.lineCap = LINE_CAP_STYLES[style];
        },
        setLineJoin: function(style) {
            this.ctx.lineJoin = LINE_JOIN_STYLES[style];
        },
        setMiterLimit: function(limit) {
            this.ctx.miterLimit = limit;
        },
        setDash: function(dashArray, dashPhase) {
            this.ctx.mozDash = dashArray;
            this.ctx.mozDashOffset = dashPhase;
        },
        setRenderingIntent: function(intent) {
            TODO("set rendering intent");
        },
        setFlatness: function(flatness) {
            TODO("set flatness");
        },
        setGState: function(dictName) {
            TODO("set graphics state from dict");
        },
        save: function() {
            this.ctx.save();
            this.stateStack.push(this.current);
            this.current = new CanvasExtraState();
        },
        restore: function() {
            var prev = this.stateStack.pop();
            if (prev) {
                this.current = prev;
                this.ctx.restore();
            }
        },
        transform: function(a, b, c, d, e, f) {
            this.ctx.transform(a, b, c, d, e, f);
        },

        // Path
        moveTo: function(x, y) {
            this.ctx.moveTo(x, y);
        },
        lineTo: function(x, y) {
            this.ctx.lineTo(x, y);
        },
        curveTo: function(x1, y1, x2, y2, x3, y3) {
            this.ctx.bezierCurveTo(x1, y1, x2, y2, x3, y3);
        },
        curveTo2: function(x2, y2, x3, y3) {
            TODO("'v' operator: need current point in gfx context");
        },
        curveTo3: function(x1, y1, x3, y3) {
            this.curveTo(x1, y1, x3, y3, x3, y3);
        },
        closePath: function() {
            this.ctx.closePath();
        },
        rectangle: function(x, y, width, height) {
            this.ctx.rect(x, y, width, height);
        },
        stroke: function() {
            this.ctx.stroke();
            this.consumePath();
        },
        closeStroke: function() {
            this.closePath();
            this.stroke();
        },
        fill: function() {
            this.ctx.fill();
            this.consumePath();
        },
        eoFill: function() {
            var savedFillRule = this.setEOFillRule();
            this.fill();
            this.restoreFillRule(savedFillRule);
        },
        fillStroke: function() {
            this.ctx.fill();
            this.ctx.stroke();
            this.consumePath();
        },
        eoFillStroke: function() {
            var savedFillRule = this.setEOFillRule();
            this.fillStroke();
            this.restoreFillRule(savedFillRule);
        },
        closeFillStroke: function() {
            return this.fillStroke();
        },
        closeEOFillStroke: function() {
            var savedFillRule = this.setEOFillRule();
            this.fillStroke();
            this.restoreFillRule(savedFillRule);
        },
        endPath: function() {
            this.consumePath();
        },

        // Clipping
        clip: function() {
            this.pendingClip = NORMAL_CLIP;
        },
        eoClip: function() {
            this.pendingClip = EO_CLIP;
        },

        // Text
        beginText: function() {
            this.current.textMatrix = IDENTITY_MATRIX;
            this.current.x = this.current.lineX = 0;
            this.current.y = this.current.lineY = 0;
        },
        endText: function() {
        },
        setCharSpacing: function(spacing) {
            TODO("character (glyph?) spacing");
        },
        setWordSpacing: function(spacing) {
            TODO("word spacing");
        },
        setHSpacing: function(scale) {
            TODO("horizontal text scale");
        },
        setLeading: function(leading) {
            this.current.leading = leading;
        },
        setFont: function(fontRef, size) {
            var font = this.res.get("Font");
            if (!IsDict(font))
              return;

            font = font.get(fontRef.name);
            font = this.xref.fetchIfRef(font);
            if (!font)
                return;

            var fontName = "";
            var fontDescriptor = font.get("FontDescriptor");
            if (fontDescriptor && fontDescriptor.num) {
                var fontDescriptor = this.xref.fetchIfRef(fontDescriptor);
                fontName = fontDescriptor.get("FontName").name.replace("+", "_");
                Fonts.active = fontName;
            }
            if (!fontName) {
                // TODO: fontDescriptor is not available, fallback to default font
                this.current.fontSize = size;
                this.ctx.font = this.current.fontSize + 'px sans-serif';
                return;
            }

            this.current.fontSize = size;
            this.ctx.font = this.current.fontSize +'px "' + fontName + '", Symbol';
        },
        setTextRenderingMode: function(mode) {
            TODO("text rendering mode");
        },
        setTextRise: function(rise) {
            TODO("text rise");
        },
        moveText: function (x, y) {
            this.current.x = this.current.lineX += x;
            this.current.y = this.current.lineY += y;
        },
        setLeadingMoveText: function(x, y) {
            this.setLeading(-y);
            this.moveText(x, y);
        },
        setTextMatrix: function(a, b, c, d, e, f) {
            this.current.textMatrix = [ a, b, c, d, e, f ];
            this.current.x = this.current.lineX = 0;
            this.current.y = this.current.lineY = 0;
        },
        nextLine: function() {
            this.moveText(0, this.current.leading);
        },
        showText: function(text) {
            this.ctx.save();
            this.ctx.transform.apply(this.ctx, this.current.textMatrix);
            this.ctx.scale(1, -1);
            this.ctx.translate(0, -2 * this.current.y);
            this.ctx.fillText(Fonts.chars2Unicode(text), this.current.x, this.current.y);
            this.current.x += this.ctx.measureText(text).width;

            this.ctx.restore();
        },
        showSpacedText: function(arr) {
            for (var i = 0; i < arr.length; ++i) {
                var e = arr[i];
                if (IsNum(e)) {
                    this.current.x -= e * 0.001 * this.current.fontSize;
                } else if (IsString(e)) {
                    this.showText(e);
                } else {
                    malformed("TJ array element "+ e +" isn't string or num");
                }
            }
        },
        nextLineShowText: function(text) {
            this.nextLine();
            this.showText(text);
        },
        nextLineSetSpacingShowText: function(wordSpacing, charSpacing, text) {
            this.setWordSpacing(wordSpacing);
            this.setCharSpacing(charSpacing);
            this.nextLineShowText(text);
        },

        // Type3 fonts
        setCharWidth: function(xWidth, yWidth) {
            TODO("type 3 fonts ('d0' operator)");
        },
        setCharWidthAndBounds: function(xWidth, yWidth, llx, lly, urx, ury) {
            TODO("type 3 fonts ('d1' operator)");
        },

        // Color
        setStrokeColorSpace: function(space) {
            // TODO real impl
        },
        setFillColorSpace: function(space) {
            // TODO real impl
            if (space.name === "Pattern")
                this.current.colorSpace = "Pattern";
            else
                this.current.colorSpace = "DeviceRGB";
        },
        setStrokeColor: function(/*...*/) {
            // TODO real impl
            if (1 === arguments.length) {
                this.setStrokeGray.apply(this, arguments);
            } else if (3 === arguments.length) {
                this.setStrokeRGBColor.apply(this, arguments);
            }
        },
        setStrokeColorN: function(/*...*/) {
            // TODO real impl
            this.setStrokeColor.apply(this, arguments);
        },
        setFillColor: function(/*...*/) {
            // TODO real impl
            if (1 === arguments.length) {
                this.setFillGray.apply(this, arguments);
            } else if (3 === arguments.length) {
                this.setFillRGBColor.apply(this, arguments);
            }
        },
        setFillColorN: function(/*...*/) {
            // TODO real impl
            var colorSpace = this.current.colorSpace;
            if (!colorSpace) {
                var stateStack = this.stateStack;
                var i = stateStack.length - 1;
                while (!colorSpace && i >= 0) {
                    colorSpace = stateStack[i--].colorSpace;
                }
            }

            if (this.current.colorSpace == "Pattern") {
                var patternName = arguments[0];
                if (IsName(patternName)) {
                    var xref = this.xref;
                    var patternRes = xref.fetchIfRef(this.res.get("Pattern"));
                    if (!patternRes)
                        error("Unable to find pattern resource");

                    var pattern = xref.fetchIfRef(patternRes.get(patternName.name));
                   
                    const types = [null, this.tilingFill];
                    var typeNum = pattern.dict.get("PatternType");
                    var patternFn = types[typeNum];
                    if (!patternFn)
                        error("Unhandled pattern type");
                    patternFn.call(this, pattern);
                }
            } else {
                // TODO real impl
                this.setFillColor.apply(this, arguments);
            }
        },
        tilingFill: function(pattern) {
            function applyMatrix(point, m) {
                var x = point[0] * m[0] + point[1] * m[2] + m[4];
                var y = point[0] * m[1] + point[1] * m[3] + m[5];
                return [x,y];
            };

            function multiply(m, tm) {
                var a = m[0] * tm[0] + m[1] * tm[2];
                var b = m[0] * tm[1] + m[1] * tm[3];
                var c = m[2] * tm[0] + m[3] * tm[2];
                var d = m[2] * tm[1] + m[3] * tm[3];
                var e = m[4] * tm[0] + m[5] * tm[2] + tm[4];
                var f = m[4] * tm[1] + m[5] * tm[3] + tm[5];
                return [a, b, c, d, e, f]
            };

            this.save();
            var dict = pattern.dict;
            var ctx = this.ctx;

            var paintType = dict.get("PaintType");
            switch (paintType) {
            case PAINT_TYPE_COLORED:
                // should go to default for color space
                ctx.fillStyle = this.makeCssRgb(1, 1, 1);
                ctx.strokeStyle = this.makeCssRgb(0, 0, 0);
                break;
            case PAINT_TYPE_UNCOLORED:
            default:
                error("Unsupported paint type");
            }

            TODO("TilingType");

            var matrix = dict.get("Matrix") || IDENTITY_MATRIX;

            var bbox = dict.get("BBox");
            var x0 = bbox[0], y0 = bbox[1], x1 = bbox[2], y1 = bbox[3];

            var xstep = dict.get("XStep");
            var ystep = dict.get("YStep");

            // top left corner should correspond to the top left of the bbox
            var topLeft = applyMatrix([x0,y0], matrix);
            // we want the canvas to be as large as the step size
            var botRight = applyMatrix([x0 + xstep, y0 + ystep], matrix);
            
            var tmpCanvas = document.createElement("canvas");
            tmpCanvas.width = Math.ceil(botRight[0] - topLeft[0]);
            tmpCanvas.height = Math.ceil(botRight[1] - topLeft[1]);
          
            // set the new canvas element context as the graphics context
            var tmpCtx = tmpCanvas.getContext("2d");
            var savedCtx = ctx;
            this.ctx = tmpCtx;

            // normalize transform matrix so each step
            // takes up the entire tmpCanvas (need to remove white borders)
            if (matrix[1] === 0 && matrix[2] === 0) {
                matrix[0] = tmpCanvas.width / xstep;
                matrix[3] = tmpCanvas.height / ystep;
                topLeft = applyMatrix([x0,y0], matrix);
            }

            // move the top left corner of bounding box to [0,0]
            matrix = multiply(matrix, [1, 0, 0, 1, -topLeft[0], -topLeft[1]]);
            
            this.transform.apply(this, matrix);
            
            if (bbox && IsArray(bbox) && 4 == bbox.length) {
                this.rectangle.apply(this, bbox);
                this.clip();
                this.endPath();
            }

            var xref = this.xref;
            var res = xref.fetchIfRef(dict.get("Resources"));
            if (!pattern.code)
                pattern.code = this.compile(pattern, xref, res, []);
            this.execute(pattern.code, xref, res);
           
            this.ctx = savedCtx;
            this.restore();

            TODO("Inverse pattern is painted");
            var pattern = this.ctx.createPattern(tmpCanvas, "repeat");
            this.ctx.fillStyle = pattern;
        },
        setStrokeGray: function(gray) {
            this.setStrokeRGBColor(gray, gray, gray);
        },
        setFillGray: function(gray) {
            this.setFillRGBColor(gray, gray, gray);
        },
        setStrokeRGBColor: function(r, g, b) {
            this.ctx.strokeStyle = this.makeCssRgb(r, g, b);
        },
        setFillRGBColor: function(r, g, b) {
            this.ctx.fillStyle = this.makeCssRgb(r, g, b);
        },
        setStrokeCMYKColor: function(c, m, y, k) {
            TODO("CMYK space");
        },
        setFillCMYKColor: function(c, m, y, k) {
            TODO("CMYK space");
        },

        // Shading
        shadingFill: function(entryRef) {
            var xref = this.xref;
            var res = this.res;
            
            var shadingRes = xref.fetchIfRef(res.get("Shading"));
            if (!shadingRes)
                error("No shading resource found");

            var shading = xref.fetchIfRef(shadingRes.get(entryRef.name));
            if (!shading)
                error("No shading object found");

            this.save();

            var bbox = shading.get("BBox");
            if (bbox && IsArray(bbox) && 4 == bbox.length) {
                this.rectangle.apply(this, bbox);
                this.clip();
                this.endPath();
            }

            var cs = shading.get2("ColorSpace", "CS");
            TODO("shading-fill color space");

            var background = shading.get("Background");
            if (background)
                TODO("handle background colors");

            const types = [null, this.fillFunctionShading,
                  this.fillAxialShading, this.fillRadialShading];
            
            var typeNum = shading.get("ShadingType");
            var fillFn = types[typeNum];
            if (!fillFn) 
                error("Unknown type of shading");
            fillFn.apply(this, [shading]);

            this.restore();
        },

        fillAxialShading: function(sh) {
            var coordsArr = sh.get("Coords");
            var x0 = coordsArr[0], y0 = coordsArr[1],
                x1 = coordsArr[2], y1 = coordsArr[3];
            
            var t0 = 0.0, t1 = 1.0;
            if (sh.has("Domain")) {
                var domainArr = sh.get("Domain");
                t0 = domainArr[0], t1 = domainArr[1];
            }

            var extendStart = false, extendEnd = false;
            if (sh.has("Extend")) {
                var extendArr = sh.get("Extend");
                extendStart = extendArr[0], extendEnd = extendArr[1];
                TODO("Support extend");
            }
            var fnObj = sh.get("Function");
            fnObj = this.xref.fetchIfRef(fnObj);
            if (IsArray(fnObj))
                error("No support for array of functions");
            else if (!IsPDFFunction(fnObj))
                error("Invalid function");
            var fn = new PDFFunction(this.xref, fnObj);

            var gradient = this.ctx.createLinearGradient(x0, y0, x1, y1);
            
            // 10 samples seems good enough for now, but probably won't work
            // if there are sharp color changes. Ideally, we would implement
            // the spec faithfully and add lossless optimizations.
            var step = (t1 - t0) / 10;
            
            for (var i = t0; i <= t1; i += step) {
                var c = fn.func([i]);
                gradient.addColorStop(i, this.makeCssRgb.apply(this, c));
            }

            this.ctx.fillStyle = gradient;
            
            // HACK to draw the gradient onto an infinite rectangle.
            // PDF gradients are drawn across the entire image while
            // Canvas only allows gradients to be drawn in a rectangle
            // The following bug should allow us to remove this.
            // https://bugzilla.mozilla.org/show_bug.cgi?id=664884
            this.ctx.fillRect(-1e10, -1e10, 2e10, 2e10);
        },

        // Images
        beginInlineImage: function() {
            TODO("inline images");
            error("(Stream will not be parsed properly, bailing now)");
            // Like an inline stream:
            //  - key/value pairs up to Cmd(ID)
            //  - then image data up to Cmd(EI)
        },

        // XObjects
        paintXObject: function(obj) {
            var xobj = this.xobjs.get(obj.name);
            if (!xobj)
                return;
            xobj = this.xref.fetchIfRef(xobj);
            assertWellFormed(IsStream(xobj), "XObject should be a stream");
            
            var oc = xobj.dict.get("OC");
            if (oc) {
                TODO("oc for xobject");
            }
            
            var opi = xobj.dict.get("OPI");
            if (opi) {
                TODO("opi for xobject");
            }

            var type = xobj.dict.get("Subtype");
            assertWellFormed(IsName(type), "XObject should have a Name subtype");
            if ("Image" == type.name) {
                this.paintImageXObject(obj, xobj, false);
            } else if ("Form" == type.name) {
                this.paintFormXObject(obj, xobj);
            } else if ("PS" == type.name) {
                warn("(deprecated) PostScript XObjects are not supported");
            } else {
                malformed("Unknown XObject subtype "+ type.name);
            }
        },

        paintFormXObject: function(ref, stream) {
            this.save();

            var matrix = stream.dict.get("Matrix");
            if (matrix && IsArray(matrix) && 6 == matrix.length)
                this.transform.apply(this, matrix);

            var bbox = stream.dict.get("BBox");
            if (bbox && IsArray(bbox) && 4 == bbox.length) {
                this.rectangle.apply(this, bbox);
                this.clip();
                this.endPath();
            }

            this.execute(ref.code, this.xref, stream.dict.get("Resources"));

            this.restore();
        },

        paintImageXObject: function(ref, image, inline) {
            this.save();
            if (image.getParams) {
                // JPX/JPEG2000 streams directly contain bits per component
                // and color space mode information.
                TODO("get params from actual stream");
                // var bits = ...
                // var colorspace = ...
            }
            // TODO cache rendered images?

            var dict = image.dict;
            var w = dict.get2("Width", "W");
            var h = dict.get2("Height", "H");

            if (w < 1 || h < 1)
                error("Invalid image width or height");
            
            var ctx = this.ctx;

            // scale the image to the unit square
            ctx.scale(1/w, -1/h);

            // If the platform can render the image format directly, the
            // stream has a getImage property which directly returns a
            // suitable DOM Image object.
            if (image.getImage) {
                var domImage = image.getImage();
                ctx.drawImage(domImage, 0, 0, domImage.width, domImage.height,
                              0, -h, w, h);
                this.restore();
                return;
            }

            var interpolate = dict.get2("Interpolate", "I");
            if (!IsBool(interpolate))
                interpolate = false;
            var imageMask = dict.get2("ImageMask", "IM");
            if (!IsBool(imageMask))
                imageMask = false;

            var bitsPerComponent = image.bitsPerComponent;
            if (!bitsPerComponent) {
                bitsPerComponent = dict.get2("BitsPerComponent", "BPC");
                if (!bitsPerComponent) {
                    if (imageMask)
                        bitsPerComponent = 1;
                    else
                        error("Bits per component missing in image");
                }
            }

            if (bitsPerComponent !== 8)
                error("Unsupported bpc");

            var xref = this.xref;
            var colorSpaces = this.colorSpaces;

            if (imageMask) {
                error("support image masks");
            }

            // actual image
            var csStream = dict.get2("ColorSpace", "CS");
            csStream = xref.fetchIfRef(csStream);
            if (IsName(csStream) && inline) 
                csStream = colorSpaces.get(csStream);
            
            var colorSpace = new ColorSpace(xref, csStream);

            var decode = dict.get2("Decode", "D");

            TODO("create color map");
            
            var mask = image.dict.get("Mask");
            mask = xref.fetchIfRef(mask);
            var smask = image.dict.get("SMask");
            smask = xref.fetchIfRef(smask);

            if (IsStream(smask)) {
                if (inline)
                    error("cannot combine smask and inlining");

                var maskDict = smask.dict;
                var maskW = maskDict.get2("Width", "W");
                var maskH = maskDict.get2("Height", "H");
                if (!IsNum(maskW) || !IsNum(maskH) || maskW < 1 || maskH < 1)
                    error("Invalid image width or height");
                if (maskW !== w || maskH !== h)
                    error("Invalid image width or height");

                var maskInterpolate = maskDict.get2("Interpolate", "I");
                if (!IsBool(maskInterpolate))
                    maskInterpolate = false;

                var maskBPC = maskDict.get2("BitsPerComponent", "BPC");
                if (!maskBPC)
                    error("Invalid image mask bpc");
            
                var maskCsStream = maskDict.get2("ColorSpace", "CS");
                maskCsStream = xref.fetchIfRef(maskCsStream);
                var maskColorSpace = new ColorSpace(xref, maskCsStream);
                if (maskColorSpace.mode !== "DeviceGray")
                    error("Invalid color space for smask");

                var maskDecode = maskDict.get2("Decode", "D");
                if (maskDecode)
                    TODO("Handle mask decode");
                // handle matte object 
            } else {
                smask = null;
            }

            var tmpCanvas = document.createElement("canvas");
            tmpCanvas.width = w;
            tmpCanvas.height = h;
            var tmpCtx = tmpCanvas.getContext("2d");
            var imgData = tmpCtx.getImageData(0, 0, w, h);
            var pixels = imgData.data;
            
            if (bitsPerComponent != 8)
                error("unhandled number of bits per component"); 
            
            if (smask) {
                if (maskColorSpace.numComps != 1)
                    error("Incorrect number of components in smask");
                
                var numComps = colorSpace.numComps;
                var imgArray = image.getBytes(numComps * w * h);
                var imgIdx = 0;

                var smArray = smask.getBytes(w * h);
                var smIdx = 0;
               
                var length = 4 * w * h;
                switch (numComps) {
                case 1:
                    for (var i = 0; i < length; i += 4) {
                        var p = imgArray[imgIdx++];
                        pixels[i] = p;
                        pixels[i+1] = p;
                        pixels[i+2] = p;
                        pixels[i+3] = smArray[smIdx++];
                    }
                    break;
                case 3:
                    for (var i = 0; i < length; i += 4) {
                        pixels[i] = imgArray[imgIdx++];
                        pixels[i+1] = imgArray[imgIdx++];
                        pixels[i+2] = imgArray[imgIdx++];
                        pixels[i+3] = smArray[smIdx++];
                    }
                    break;
                default:
                    error("unhandled amount of components per pixel: " + numComps);
                }
            } else {
                var numComps = colorSpace.numComps;
                var imgArray = image.getBytes(numComps * w * h);
                var imgIdx = 0;
               
                var length = 4 * w * h;
                switch (numComps) {
                case 1:
                    for (var i = 0; i < length; i += 4) {
                        var p = imgArray[imgIdx++];
                        pixels[i] = p;
                        pixels[i+1] = p;
                        pixels[i+2] = p;
                        pixels[i+3] = 255;
                    }
                    break;
                case 3:
                    for (var i = 0; i < length; i += 4) {
                        pixels[i] = imgArray[imgIdx++];
                        pixels[i+1] = imgArray[imgIdx++];
                        pixels[i+2] = imgArray[imgIdx++];
                        pixels[i+3] = 255;
                    }
                    break;
                default:
                    error("unhandled amount of components per pixel: " + numComps);
                }
            }
            tmpCtx.putImageData(imgData, 0, 0);
            ctx.drawImage(tmpCanvas, 0, -h);
            this.restore();
        },

        // Marked content

        markPoint: function(tag) {
            TODO("Marked content");
        },
        markPointProps: function(tag, properties) {
            TODO("Marked content");
        },
        beginMarkedContent: function(tag) {
            TODO("Marked content");
        },
        beginMarkedContentProps: function(tag, properties) {
            TODO("Marked content");
        },
        endMarkedContent: function() {
            TODO("Marked content");
        },

        // Compatibility

        beginCompat: function() {
            TODO("ignore undefined operators (should we do that anyway?)");
        },
        endCompat: function() {
            TODO("stop ignoring undefined operators");
        },

        // Helper functions

        consumePath: function() {
            if (this.pendingClip) {
                var savedFillRule = null;
                if (this.pendingClip == EO_CLIP)
                    savedFillRule = this.setEOFillRule();

                this.ctx.clip();

                this.pendingClip = null;
                if (savedFillRule !== null)
                    this.restoreFillRule(savedFillRule);
            }
            this.ctx.beginPath();
        },
        makeCssRgb: function(r, g, b) {
            var ri = (255 * r) | 0, gi = (255 * g) | 0, bi = (255 * b) | 0;
            return "rgb("+ ri +","+ gi +","+ bi +")";
        },
        // We generally keep the canvas context set for
        // nonzero-winding, and just set evenodd for the operations
        // that need them.
        setEOFillRule: function() {
            var savedFillRule = this.ctx.mozFillRule;
            this.ctx.mozFillRule = "evenodd";
            return savedFillRule;
        },
        restoreFillRule: function(rule) {
            this.ctx.mozFillRule = rule;
        }
    };

    return constructor;
})();

var ColorSpace = (function() {
    function constructor(xref, cs) {
        if (IsName(cs)) {
            var mode = cs.name;
            this.mode = mode;
            switch(mode) {
            case "DeviceGray":
            case "G":
                this.numComps = 1;
                break;
            }
            TODO("fill in color space constructor");
        } else if (IsArray(cs)) {
            var mode = cs[0].name;
            this.mode = mode;
            
            var stream = cs[1];
            stream = xref.fetchIfRef(stream);

            switch (mode) {
            case "DeviceGray":
            case "G":
                this.stream = stream;
                this.dict = stream.dict;
                this.numComps = 1;
                break;
            case "ICCBased":
                var dict = stream.dict;
                
                this.stream = stream;
                this.dict = dict;
                this.numComps = dict.get("N");
                break;
            default:
                error("unrecognized color space object");
            }
        } else {
            error("unrecognized color space object");
        }
    };
    
    constructor.prototype = {
    };

    return constructor;
})();

var PDFFunction = (function() {
    function constructor(xref, fn) {
        var dict = fn.dict;
        if (!dict)
           dict = fn;

        const types = [this.constructSampled, null,
                this.constructInterpolated, this.constructStiched,
                this.constructPostScript];
        
        var typeNum = dict.get("FunctionType");
        var typeFn = types[typeNum];
        if (!typeFn) 
            error("Unknown type of function");

        typeFn.apply(this, [fn, dict]);
    };

    constructor.prototype = {
        constructSampled: function(str, dict) {
            var domain = dict.get("Domain");
            var range = dict.get("Range");

            if (!domain || !range)
                error("No domain or range");
        
            var inputSize = domain.length / 2;
            var outputSize = range.length / 2;

            if (inputSize != 1)
                error("No support for multi-variable inputs to functions");

            var size = dict.get("Size");
            var bps = dict.get("BitsPerSample");
            var order = dict.get("Order");
            if (!order)
                order = 1;
            if (order !== 1)
                error ("No support for cubic spline interpolation");
            
            var encode = dict.get("Encode");
            if (!encode) {
                encode = [];
                for (var i = 0; i < inputSize; ++i) {
                    encode.push(0);
                    encode.push(size[i] - 1);
                }
            }
            var decode = dict.get("Decode");
            if (!decode)
                decode = range;

            var samples = this.getSampleArray(size, outputSize, bps, str);

            this.func = function(args) {
                var clip = function(v, min, max) {
                    if (v > max)
                        v = max;
                    else if (v < min)
                        v = min
                    return v;
                }

                if (inputSize != args.length)
                    error("Incorrect number of arguments");

                for (var i = 0; i < inputSize; i++) {
                    var i2 = i * 2;
                    
                    // clip to the domain
                    var v = clip(args[i], domain[i2], domain[i2 + 1]);

                    // encode
                    v = encode[i2] + ((v - domain[i2]) * 
                            (encode[i2 + 1] - encode[i2]) / 
                            (domain[i2 + 1] - domain[i2]));
                    
                    // clip to the size
                    args[i] = clip(v, 0, size[i] - 1);
                }

                // interpolate to table
                TODO("Multi-dimensional interpolation");
                var floor = Math.floor(args[0]);
                var ceil = Math.ceil(args[0]);
                var scale = args[0] - floor;

                floor *= outputSize;
                ceil *= outputSize;

                var output = [];
                for (var i = 0; i < outputSize; ++i) {
                    if (ceil == floor) {
                        var v = samples[ceil + i];
                    } else {
                        var low = samples[floor + i];
                        var high = samples[ceil + i];
                        var v = low * scale + high * (1 - scale);
                    }
                    
                    var i2 = i * 2;
                    // decode
                    v = decode[i2] + (v * (decode[i2 + 1] - decode[i2]) / 
                            ((1 << bps) - 1));
                    
                    // clip to the domain
                    output.push(clip(v, range[i2], range[i2 + 1]));
                }

                return output;
            }
        },
        getSampleArray: function(size, outputSize, bps, str) {
            var length = 1;
            for (var i = 0; i < size.length; i++)
                length *= size[i];
            length *= outputSize;

            var array = [];
            var codeSize = 0;
            var codeBuf = 0;

            var strBytes = str.getBytes((length * bps + 7) / 8);
            var strIdx = 0;
            for (var i = 0; i < length; i++) {
                var b;
                while (codeSize < bps) {
                    codeBuf <<= 8;
                    codeBuf |= strBytes[strIdx++];
                    codeSize += 8;
                }
                codeSize -= bps
                array.push(codeBuf >> codeSize);
                codeBuf &= (1 << codeSize) - 1;
            }
            return array;
        },
        constructInterpolated: function() {
            error("unhandled type of function");
        },    
        constructStiched: function() {
            error("unhandled type of function");
        },    
        constructPostScript: function() {
            error("unhandled type of function");
        }
    };

    return constructor;
})();<|MERGE_RESOLUTION|>--- conflicted
+++ resolved
@@ -46,14 +46,6 @@
 function shadow(obj, prop, value) {
     Object.defineProperty(obj, prop, { value: value, enumerable: true });
     return value;
-}
-
-function bytesToString(bytes) {
-    var str = "";
-    var length = bytes.length;
-    for (var n = 0; n < length; ++n)
-        str += String.fromCharCode(bytes[n]);
-    return str;
 }
 
 var Stream = (function() {
@@ -82,7 +74,7 @@
             var pos = this.pos;
             var end = pos + length;
             var strEnd = this.end;
-            if (!end || end > strEnd)
+            if (end > strEnd)
                 end = strEnd;
             
             this.pos = end;
@@ -241,12 +233,10 @@
     ]), 5];
 
     function constructor(stream) {
-        var bytes = stream.getBytes();
-        var bytesPos = 0;
-
+        this.stream = stream;
         this.dict = stream.dict;
-        var cmf = bytes[bytesPos++];
-        var flg = bytes[bytesPos++];
+        var cmf = stream.getByte();
+        var flg = stream.getByte();
         if (cmf == -1 || flg == -1)
             error("Invalid header in flate stream");
         if ((cmf & 0x0f) != 0x08)
@@ -255,9 +245,6 @@
             error("Bad FCHECK in flate stream");
         if (flg & 0x20)
             error("FDICT bit set in flate stream");
-
-        this.bytes = bytes;
-        this.bytesPos = bytesPos;
         this.eof = false;
         this.codeSize = 0;
         this.codeBuf = 0;
@@ -268,14 +255,12 @@
 
     constructor.prototype = {
         getBits: function(bits) {
+            var stream = this.stream;
             var codeSize = this.codeSize;
             var codeBuf = this.codeBuf;
-            var bytes = this.bytes;
-            var bytesPos = this.bytesPos;
-
             var b;
             while (codeSize < bits) {
-                if (typeof (b = bytes[bytesPos++]) == "undefined")
+                if ((b = stream.getByte()) == -1)
                     error("Bad encoding in flate stream");
                 codeBuf |= b << codeSize;
                 codeSize += 8;
@@ -283,7 +268,6 @@
             b = codeBuf & ((1 << bits) - 1);
             this.codeBuf = codeBuf >> bits;
             this.codeSize = codeSize -= bits;
-            this.bytesPos = bytesPos;
             return b;
         },
         getCode: function(table) {
@@ -291,12 +275,10 @@
             var maxLen = table[1];
             var codeSize = this.codeSize;
             var codeBuf = this.codeBuf;
-            var bytes = this.bytes;
-            var bytesPos = this.bytesPos;
-
+            var stream = this.stream;
             while (codeSize < maxLen) {
                 var b;
-                if (typeof (b = bytes[bytesPos++]) == "undefined")
+                if ((b = stream.getByte()) == -1)
                     error("Bad encoding in flate stream");
                 codeBuf |= (b << codeSize);
                 codeSize += 8;
@@ -308,7 +290,6 @@
                 error("Bad encoding in flate stream");
             this.codeBuf = (codeBuf >> codeLen);
             this.codeSize = (codeSize - codeLen);
-            this.bytesPos = bytesPos;
             return codeVal;
         },
         ensureBuffer: function(requested) {
@@ -325,8 +306,9 @@
             return this.buffer = buffer2;
         },
         getByte: function() {
+            var bufferLength = this.bufferLength;
             var pos = this.pos;
-            while (this.bufferLength <= pos) {
+            if (bufferLength <= pos) {
                 if (this.eof)
                     return;
                 this.readBlock();
@@ -349,8 +331,9 @@
             return this.buffer.subarray(pos, end)
         },
         lookChar: function() {
+            var bufferLength = this.bufferLength;
             var pos = this.pos;
-            while (this.bufferLength <= pos) {
+            if (bufferLength <= pos) {
                 if (this.eof)
                     return;
                 this.readBlock();
@@ -359,15 +342,16 @@
         },
         getChar: function() {
             var ch = this.lookChar();
-            // shouldnt matter what the position is if we get past the eof
-            // so no need to check if ch is undefined
+            if (!ch)
+                return;
             this.pos++;
             return ch;
         },
         skip: function(n) {
             if (!n)
                 n = 1;
-            this.pos += n;    
+            while (n-- > 0)
+                this.getChar();
         },
         generateHuffmanTable: function(lengths) {
             var n = lengths.length;
@@ -413,8 +397,7 @@
                     array[i++] = what;
             }
 
-            var bytes = this.bytes;
-            var bytesPos = this.bytesPos;
+            var stream = this.stream;
 
             // read block header
             var hdr = this.getBits(3);
@@ -424,16 +407,16 @@
 
             var b;
             if (hdr == 0) { // uncompressed block
-                if (typeof (b = bytes[bytesPos++]) == "undefined")
+                if ((b = stream.getByte()) == -1)
                     error("Bad block header in flate stream");
                 var blockLen = b;
-                if (typeof (b = bytes[bytesPos++]) == "undefined")
+                if ((b = stream.getByte()) == -1)
                     error("Bad block header in flate stream");
                 blockLen |= (b << 8);
-                if (typeof (b = bytes[bytesPos++]) == "undefined")
+                if ((b = stream.getByte()) == -1)
                     error("Bad block header in flate stream");
                 var check = b;
-                if (typeof (b = bytes[bytesPos++]) == "undefined")
+                if ((b = stream.getByte()) == -1)
                     error("Bad block header in flate stream");
                 check |= (b << 8);
                 if (check != (~this.blockLen & 0xffff))
@@ -442,7 +425,7 @@
                 var buffer = this.ensureBuffer(bufferLength + blockLen);
                 this.bufferLength = bufferLength + blockLen;
                 for (var n = bufferLength; n < blockLen; ++n) {
-                    if (typeof (b = bytes[bytesPos++]) == "undefined") {
+                    if ((b = stream.getByte()) == -1) {
                         this.eof = true;
                         break;
                     }
@@ -457,11 +440,6 @@
                 litCodeTable = fixedLitCodeTab;
                 distCodeTable = fixedDistCodeTab;
             } else if (hdr == 2) { // compressed block, dynamic codes
-                var repeat = function repeat(stream, array, len, offset, what) {
-                  var repeat = stream.getBits(len) + offset;
-                    while (repeat-- > 0)
-                      array[i++] = what;
-                }
                 var numLitCodes = this.getBits(5) + 257;
                 var numDistCodes = this.getBits(5) + 1;
                 var numCodeLenCodes = this.getBits(4) + 4;
@@ -531,32 +509,9 @@
     return constructor;
 })();
 
-// A JpegStream can't be read directly. We use the platform to render the underlying
-// JPEG data for us.
-var JpegStream = (function() {
-    function constructor(bytes, dict) {
-        // TODO: per poppler, some images may have "junk" before that need to be removed
-        this.dict = dict;
-
-        // create DOM image
-        var img = new Image();
-        img.src = "data:image/jpeg;base64," + window.btoa(bytesToString(bytes));
-        this.domImage = img;
-    }
-
-    constructor.prototype = {
-        getImage: function() {
-            return this.domImage;
-        }
-    };
-
-    return constructor;
-})();
-
 var PredictorStream = (function() {
     function constructor(stream, params) {
         this.stream = stream;
-        this.dict = stream.dict;
         this.predictor = params.get("Predictor") || 1;
         if (this.predictor <= 1) {
             return stream; // no prediction
@@ -861,11 +816,7 @@
             var done = false;
             var str = "";
             var stream = this.stream;
-<<<<<<< HEAD
-            var ch = null;
-=======
             var ch;
->>>>>>> a6c48e3b
             do {
                 switch (ch = stream.getChar()) {
                 case undefined:
@@ -1226,15 +1177,15 @@
                                            this.encAlgorithm,
                                            this.keyLength);
             }
-            stream = this.filter(stream, dict, length);
-            stream.parameters = dict; 
+            stream = this.filter(stream, dict);
+            stream.parameters = dict;
             return stream;
         },
-        filter: function(stream, dict, length) {
+        filter: function(stream, dict) {
             var filter = dict.get2("Filter", "F");
             var params = dict.get2("DecodeParms", "DP");
             if (IsName(filter))
-                return this.makeFilter(stream, filter.name, length, params);
+                return this.makeFilter(stream, filter.name, params);
             if (IsArray(filter)) {
                 var filterArray = filter;
                 var paramsArray = params;
@@ -1245,21 +1196,18 @@
                         params = null;
                         if (IsArray(paramsArray) && (i in paramsArray))
                             params = paramsArray[i];
-                        stream = this.makeFilter(stream, filter.name, length, params);
+                        stream = this.makeFilter(stream, filter.name, params);
                     }
                 }
             }
             return stream;
         },
-        makeFilter: function(stream, name, length, params) {
+        makeFilter: function(stream, name, params) {
             if (name == "FlateDecode" || name == "Fl") {
                 if (params) {
                     return new PredictorStream(new FlateStream(stream), params);
                 }
                 return new FlateStream(stream);
-            } else if (name == "DCTDecode") {
-                var bytes = stream.getBytes(length);
-                return new JpegStream(bytes, stream.dict);
             } else {
                 error("filter '" + name + "' not supported yet");
             }
@@ -1419,7 +1367,7 @@
                 prev = obj.num;
             }
             if (prev) {
-              this.readXRef(prev);
+                this.readXRef(prev);
             }
 
             // check for 'XRefStm' key
@@ -1430,6 +1378,7 @@
                 this.xrefstms[pos] = 1; // avoid infinite recursion
                 this.readXRef(pos);
             }
+
             return dict;
         },
         readXRefStream: function(stream) {
@@ -1548,6 +1497,7 @@
                     this.cache[num] = e;
                 return e;
             }
+
             // compressed entry
             stream = this.fetch(new Ref(e.offset, 0));
             if (!IsStream(stream))
@@ -1615,6 +1565,7 @@
                 // content was compiled
                 return;
             }
+
             var xref = this.xref;
             var content;
             var resources = xref.fetchIfRef(this.resources);
@@ -2167,11 +2118,10 @@
 
                     // Get the font charset if any
                     var charset = descriptor.get("CharSet");
-                    if (charset) {
+                    if (charset)
                         assertWellFormed(IsString(charset), "invalid charset");
 
-                        charset = charset.split("/");
-                    }
+                    charset = charset.split("/");
                 } else if (IsName(encoding)) {
                     var encoding = Encodings[encoding.name];
                     if (!encoding)
@@ -2205,7 +2155,8 @@
                     var tokens = [];
                     var token = "";
 
-                    var cmap = cmapObj.getBytes(cmapObj.length);
+                    var buffer = cmapObj.ensureBuffer();
+                    var cmap = cmapObj.getBytes(buffer.byteLength);
                     for (var i =0; i < cmap.length; i++) {
                       var byte = cmap[i];
                       if (byte == 0x20 || byte == 0x0A || byte == 0x3C || byte == 0x3E) {
@@ -2524,16 +2475,10 @@
 
             var fontName = "";
             var fontDescriptor = font.get("FontDescriptor");
-            if (fontDescriptor && fontDescriptor.num) {
+            if (fontDescriptor.num) {
                 var fontDescriptor = this.xref.fetchIfRef(fontDescriptor);
                 fontName = fontDescriptor.get("FontName").name.replace("+", "_");
                 Fonts.active = fontName;
-            }
-            if (!fontName) {
-                // TODO: fontDescriptor is not available, fallback to default font
-                this.current.fontSize = size;
-                this.ctx.font = this.current.fontSize + 'px sans-serif';
-                return;
             }
 
             this.current.fontSize = size;
@@ -2563,9 +2508,9 @@
         },
         showText: function(text) {
             this.ctx.save();
+            this.ctx.translate(0, 2 * this.current.y);
+            this.ctx.scale(1, -1);
             this.ctx.transform.apply(this.ctx, this.current.textMatrix);
-            this.ctx.scale(1, -1);
-            this.ctx.translate(0, -2 * this.current.y);
             this.ctx.fillText(Fonts.chars2Unicode(text), this.current.x, this.current.y);
             this.current.x += this.ctx.measureText(text).width;
 
@@ -2652,7 +2597,7 @@
                         error("Unable to find pattern resource");
 
                     var pattern = xref.fetchIfRef(patternRes.get(patternName.name));
-                   
+
                     const types = [null, this.tilingFill];
                     var typeNum = pattern.dict.get("PatternType");
                     var patternFn = types[typeNum];
@@ -2712,11 +2657,11 @@
             var topLeft = applyMatrix([x0,y0], matrix);
             // we want the canvas to be as large as the step size
             var botRight = applyMatrix([x0 + xstep, y0 + ystep], matrix);
-            
+
             var tmpCanvas = document.createElement("canvas");
             tmpCanvas.width = Math.ceil(botRight[0] - topLeft[0]);
             tmpCanvas.height = Math.ceil(botRight[1] - topLeft[1]);
-          
+
             // set the new canvas element context as the graphics context
             var tmpCtx = tmpCanvas.getContext("2d");
             var savedCtx = ctx;
@@ -2725,16 +2670,16 @@
             // normalize transform matrix so each step
             // takes up the entire tmpCanvas (need to remove white borders)
             if (matrix[1] === 0 && matrix[2] === 0) {
-                matrix[0] = tmpCanvas.width / xstep;
+               matrix[0] = tmpCanvas.width / xstep;
                 matrix[3] = tmpCanvas.height / ystep;
                 topLeft = applyMatrix([x0,y0], matrix);
             }
 
             // move the top left corner of bounding box to [0,0]
             matrix = multiply(matrix, [1, 0, 0, 1, -topLeft[0], -topLeft[1]]);
-            
+
             this.transform.apply(this, matrix);
-            
+
             if (bbox && IsArray(bbox) && 4 == bbox.length) {
                 this.rectangle.apply(this, bbox);
                 this.clip();
@@ -2746,7 +2691,7 @@
             if (!pattern.code)
                 pattern.code = this.compile(pattern, xref, res, []);
             this.execute(pattern.code, xref, res);
-           
+
             this.ctx = savedCtx;
             this.restore();
 
@@ -2840,19 +2785,19 @@
             var fn = new PDFFunction(this.xref, fnObj);
 
             var gradient = this.ctx.createLinearGradient(x0, y0, x1, y1);
-            
+
             // 10 samples seems good enough for now, but probably won't work
             // if there are sharp color changes. Ideally, we would implement
             // the spec faithfully and add lossless optimizations.
             var step = (t1 - t0) / 10;
-            
+
             for (var i = t0; i <= t1; i += step) {
                 var c = fn.func([i]);
                 gradient.addColorStop(i, this.makeCssRgb.apply(this, c));
             }
 
             this.ctx.fillStyle = gradient;
-            
+
             // HACK to draw the gradient onto an infinite rectangle.
             // PDF gradients are drawn across the entire image while
             // Canvas only allows gradients to be drawn in a rectangle
@@ -2939,20 +2884,8 @@
                 error("Invalid image width or height");
             
             var ctx = this.ctx;
-
             // scale the image to the unit square
-            ctx.scale(1/w, -1/h);
-
-            // If the platform can render the image format directly, the
-            // stream has a getImage property which directly returns a
-            // suitable DOM Image object.
-            if (image.getImage) {
-                var domImage = image.getImage();
-                ctx.drawImage(domImage, 0, 0, domImage.width, domImage.height,
-                              0, -h, w, h);
-                this.restore();
-                return;
-            }
+            ctx.scale(1/w, 1/h);
 
             var interpolate = dict.get2("Interpolate", "I");
             if (!IsBool(interpolate))
@@ -3058,7 +2991,7 @@
                 switch (numComps) {
                 case 1:
                     for (var i = 0; i < length; i += 4) {
-                        var p = imgArray[imgIdx++];
+                        var p = imgArray[imageIdx++];
                         pixels[i] = p;
                         pixels[i+1] = p;
                         pixels[i+2] = p;
@@ -3085,7 +3018,7 @@
                 switch (numComps) {
                 case 1:
                     for (var i = 0; i < length; i += 4) {
-                        var p = imgArray[imgIdx++];
+                        var p = imgArray[imageIdx++];
                         pixels[i] = p;
                         pixels[i+1] = p;
                         pixels[i+2] = p;
@@ -3105,7 +3038,7 @@
                 }
             }
             tmpCtx.putImageData(imgData, 0, 0);
-            ctx.drawImage(tmpCanvas, 0, -h);
+            ctx.drawImage(tmpCanvas, 0, 0);
             this.restore();
         },
 
