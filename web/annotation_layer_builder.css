/* Copyright 2014 Mozilla Foundation
 *
 * Licensed under the Apache License, Version 2.0 (the "License");
 * you may not use this file except in compliance with the License.
 * You may obtain a copy of the License at
 *
 *     http://www.apache.org/licenses/LICENSE-2.0
 *
 * Unless required by applicable law or agreed to in writing, software
 * distributed under the License is distributed on an "AS IS" BASIS,
 * WITHOUT WARRANTIES OR CONDITIONS OF ANY KIND, either express or implied.
 * See the License for the specific language governing permissions and
 * limitations under the License.
 */

.annotationLayer {
  --annotation-unfocused-field-background: url("data:image/svg+xml;charset=UTF-8,<svg width='1px' height='1px' xmlns='http://www.w3.org/2000/svg'><rect width='100%' height='100%' style='fill:rgba(0, 54, 255, 0.13);'/></svg>");
  --input-focus-border-color: Highlight;
  --input-focus-outline: 1px solid Canvas;
  --input-unfocused-border-color: transparent;
  --input-disabled-border-color: transparent;
  --input-hover-border-color: black;
  --link-outline: none;

  @media screen and (forced-colors: active) {
    --input-focus-border-color: CanvasText;
    --input-unfocused-border-color: ActiveText;
    --input-disabled-border-color: GrayText;
    --input-hover-border-color: Highlight;
    --link-outline: 1.5px solid LinkText;

    .textWidgetAnnotation :is(input, textarea):required,
    .choiceWidgetAnnotation select:required,
    .buttonWidgetAnnotation:is(.checkBox, .radioButton) input:required {
      outline: 1.5px solid selectedItem;
    }

    .linkAnnotation {
      outline: var(--link-outline);

      &:hover {
        backdrop-filter: var(--hcm-highlight-filter);
      }

      & > a:hover {
        opacity: 0 !important;
        background: none !important;
        box-shadow: none;
      }
    }

    .popupAnnotation .popup {
      outline: calc(1.5px * var(--scale-factor)) solid CanvasText !important;
      background-color: ButtonFace !important;
      color: ButtonText !important;
    }

    .highlightArea:hover::after {
      position: absolute;
      top: 0;
      left: 0;
      width: 100%;
      height: 100%;
      backdrop-filter: var(--hcm-highlight-filter);
      content: "";
      pointer-events: none;
    }

    .popupAnnotation.focused .popup {
      outline: calc(3px * var(--scale-factor)) solid Highlight !important;
    }
  }

  position: absolute;
  top: 0;
  left: 0;
  pointer-events: none;
  transform-origin: 0 0;

  &[data-main-rotation="90"] .norotate {
    transform: rotate(270deg) translateX(-100%);
  }
  &[data-main-rotation="180"] .norotate {
    transform: rotate(180deg) translate(-100%, -100%);
  }
  &[data-main-rotation="270"] .norotate {
    transform: rotate(90deg) translateY(-100%);
  }

  &.disabled {
    section,
    .popup {
      pointer-events: none;
    }
  }

  .annotationContent {
    position: absolute;
    width: 100%;
    height: 100%;
    pointer-events: none;

<<<<<<< HEAD
    &.freetext {
      background: transparent;
      border: none;
      inset: 0;
      overflow: visible;
      white-space: nowrap;
      font: 10px sans-serif;
      line-height: 1.35;
      user-select: none;
    }
  }

  section {
    position: absolute;
    text-align: initial;
    pointer-events: auto;
    box-sizing: border-box;
    transform-origin: 0 0;

    &:has(div.annotationContent) {
      canvas.annotationContent {
        display: none;
      }
    }
  }

  :is(.linkAnnotation, .buttonWidgetAnnotation.pushButton) > a {
    position: absolute;
    font-size: 1em;
    top: 0;
    left: 0;
    width: 100%;
    height: 100%;
  }

  :is(.linkAnnotation, .buttonWidgetAnnotation.pushButton):not(.hasBorder)
    > a:hover {
    opacity: 0.2;
    background-color: rgb(255 255 0);
    box-shadow: 0 2px 10px rgb(255 255 0);
  }

  .linkAnnotation.hasBorder:hover {
    background-color: rgb(255 255 0 / 0.2);
  }

  .hasBorder {
    background-size: 100% 100%;
  }

  .textAnnotation img {
    position: absolute;
    cursor: pointer;
    width: 100%;
    height: 100%;
    top: 0;
    left: 0;
  }

  .textWidgetAnnotation :is(input, textarea),
  .choiceWidgetAnnotation select,
  .buttonWidgetAnnotation:is(.checkBox, .radioButton) input {
    background-image: var(--annotation-unfocused-field-background);
    border: 2px solid var(--input-unfocused-border-color);
    box-sizing: border-box;
    font: calc(9px * var(--scale-factor)) sans-serif;
    height: 100%;
    margin: 0;
    vertical-align: top;
    width: 100%;
  }

  .textWidgetAnnotation :is(input, textarea):required,
  .choiceWidgetAnnotation select:required,
  .buttonWidgetAnnotation:is(.checkBox, .radioButton) input:required {
    outline: 1.5px solid red;
  }

  .choiceWidgetAnnotation select option {
    padding: 0;
  }

  .buttonWidgetAnnotation.radioButton input {
    border-radius: 50%;
  }

  .textWidgetAnnotation textarea {
    resize: none;
  }

  .textWidgetAnnotation :is(input, textarea)[disabled],
  .choiceWidgetAnnotation select[disabled],
  .buttonWidgetAnnotation:is(.checkBox, .radioButton) input[disabled] {
    background: none;
    border: 2px solid var(--input-disabled-border-color);
    cursor: not-allowed;
  }

  .textWidgetAnnotation :is(input, textarea):hover,
  .choiceWidgetAnnotation select:hover,
  .buttonWidgetAnnotation:is(.checkBox, .radioButton) input:hover {
    border: 2px solid var(--input-hover-border-color);
  }
  .textWidgetAnnotation :is(input, textarea):hover,
  .choiceWidgetAnnotation select:hover,
  .buttonWidgetAnnotation.checkBox input:hover {
    border-radius: 2px;
  }

  .textWidgetAnnotation :is(input, textarea):focus,
  .choiceWidgetAnnotation select:focus {
    background: none;
    border: 2px solid var(--input-focus-border-color);
    border-radius: 2px;
    outline: var(--input-focus-outline);
  }

  .buttonWidgetAnnotation:is(.checkBox, .radioButton) :focus {
    background-image: none;
    background-color: transparent;
  }

  .buttonWidgetAnnotation.checkBox :focus {
    border: 2px solid var(--input-focus-border-color);
    border-radius: 2px;
    outline: var(--input-focus-outline);
  }

  .buttonWidgetAnnotation.radioButton :focus {
    border: 2px solid var(--input-focus-border-color);
    outline: var(--input-focus-outline);
  }

  .buttonWidgetAnnotation.checkBox input:checked::before,
  .buttonWidgetAnnotation.checkBox input:checked::after,
  .buttonWidgetAnnotation.radioButton input:checked::before {
    background-color: CanvasText;
    content: "";
    display: block;
    position: absolute;
  }

  .buttonWidgetAnnotation.checkBox input:checked::before,
  .buttonWidgetAnnotation.checkBox input:checked::after {
    height: 80%;
    left: 45%;
    width: 1px;
  }

  .buttonWidgetAnnotation.checkBox input:checked::before {
    transform: rotate(45deg);
  }

  .buttonWidgetAnnotation.checkBox input:checked::after {
    transform: rotate(-45deg);
  }

  .buttonWidgetAnnotation.radioButton input:checked::before {
    border-radius: 50%;
    height: 50%;
    left: 25%;
    top: 25%;
    width: 50%;
  }

  .textWidgetAnnotation input.comb {
    font-family: monospace;
    padding-left: 2px;
    padding-right: 0;
  }

  .textWidgetAnnotation input.comb:focus {
    /*
     * Letter spacing is placed on the right side of each character. Hence, the
     * letter spacing of the last character may be placed outside the visible
     * area, causing horizontal scrolling. We avoid this by extending the width
     * when the element has focus and revert this when it loses focus.
     */
    width: 103%;
  }

  .buttonWidgetAnnotation:is(.checkBox, .radioButton) input {
    appearance: none;
  }

  .fileAttachmentAnnotation .popupTriggerArea {
    height: 100%;
    width: 100%;
  }

  .popupAnnotation {
    position: absolute;
    font-size: calc(9px * var(--scale-factor));
    pointer-events: none;
    width: max-content;
    max-width: 45%;
    height: auto;
  }

  .popup {
    background-color: rgb(255 255 153);
    box-shadow: 0 calc(2px * var(--scale-factor))
      calc(5px * var(--scale-factor)) rgb(136 136 136);
    border-radius: calc(2px * var(--scale-factor));
    outline: 1.5px solid rgb(255 255 74);
    padding: calc(6px * var(--scale-factor));
    cursor: pointer;
    font: message-box;
    white-space: normal;
    word-wrap: break-word;
    pointer-events: auto;
  }

  .popupAnnotation.focused .popup {
    outline-width: 3px;
  }

  .popup * {
    font-size: calc(9px * var(--scale-factor));
  }

  .popup > .header {
    display: inline-block;
  }

  .popup > .header h1 {
    display: inline;
  }

  .popup > .header .popupDate {
    display: inline-block;
    margin-left: calc(5px * var(--scale-factor));
    width: fit-content;
  }

  .popupContent {
    border-top: 1px solid rgb(51 51 51);
    margin-top: calc(2px * var(--scale-factor));
    padding-top: calc(2px * var(--scale-factor));
  }

  .richText > * {
    white-space: pre-wrap;
    font-size: calc(9px * var(--scale-factor));
  }

  .popupTriggerArea {
    cursor: pointer;
  }

  section svg {
    position: absolute;
    width: 100%;
    height: 100%;
    top: 0;
    left: 0;
  }

  .annotationTextContent {
    position: absolute;
    width: 100%;
    height: 100%;
    opacity: 0;
    color: transparent;
    user-select: none;
    pointer-events: none;

    span {
      width: 100%;
      display: inline-block;
    }
  }

  svg.quadrilateralsContainer {
    contain: strict;
    width: 0;
    height: 0;
    position: absolute;
    top: 0;
    left: 0;
    z-index: -1;
  }
=======
.annotationLayer .popup {
  position: absolute;
  z-index: 200;
  max-width: 20em;
  background-color: rgba(255, 255, 153, 1);
  box-shadow: 0 2px 5px rgba(136, 136, 136, 1);
  border-radius: 2px;
  padding: 6px;
  margin-left: 5px;
  cursor: pointer;
  font: message-box;
  font-size: 9px;
  white-space: normal;
  word-wrap: break-word;
}

.annotationLayer .popup > * {
  font-size: 9px;
}

.annotationLayer .popup h1 {
  display: inline-block;
}

.annotationLayer .popupDate {
  display: inline-block;
  margin-left: 5px;
}

.annotationLayer .popupContent {
  border-top: 1px solid rgba(51, 51, 51, 1);
  margin-top: 2px;
  padding-top: 2px;
}

.annotationLayer .richText > * {
  white-space: pre-wrap;
}

.annotationLayer .highlightAnnotation,
.annotationLayer .underlineAnnotation,
.annotationLayer .squigglyAnnotation,
.annotationLayer .strikeoutAnnotation,
.annotationLayer .freeTextAnnotation,
.annotationLayer .lineAnnotation svg line,
.annotationLayer .squareAnnotation svg rect,
.annotationLayer .circleAnnotation svg ellipse,
.annotationLayer .polylineAnnotation svg polyline,
.annotationLayer .polygonAnnotation svg polygon,
.annotationLayer .caretAnnotation,
.annotationLayer .inkAnnotation svg polyline,
.annotationLayer .stampAnnotation,
.annotationLayer .fileAttachmentAnnotation ,
.annotationLayer .sigAnnotation {
  cursor: pointer;
}

.annotationLayer .sigAnnotation {
  background-color: rgba(255, 251, 0, 0.10);
  border: none;
}

.annotationLayer .sigAnnotation.active {
  background-color: rgba(255, 251, 0, 0.25);
  border: 1px solid rgba(255, 232, 0, 0.50);

  box-shadow: 0 1px 1px rgba(0, 0, 0, .2);
}

.annotationLayer .sigAnnotation.active:hover {
  background-color: rgba(255, 251, 0, 0.50);
  border: 1px solid rgba(255, 232, 0, 0.80);

  box-shadow: 0 1px 1px rgba(0, 0, 0, .4);
}

.annotationLayer .sigAnnotation > div {
  display: none;
}

.annotationLayer .sigAnnotation.active > div {
  display: flex;
  justify-content: center;
  align-items: center;

  font-weight: bold;

  text-shadow: 1px 1px 1px #FFF;
>>>>>>> ad57dc2a
}<|MERGE_RESOLUTION|>--- conflicted
+++ resolved
@@ -80,9 +80,11 @@
   &[data-main-rotation="90"] .norotate {
     transform: rotate(270deg) translateX(-100%);
   }
+
   &[data-main-rotation="180"] .norotate {
     transform: rotate(180deg) translate(-100%, -100%);
   }
+
   &[data-main-rotation="270"] .norotate {
     transform: rotate(90deg) translateY(-100%);
   }
@@ -100,7 +102,6 @@
     height: 100%;
     pointer-events: none;
 
-<<<<<<< HEAD
     &.freetext {
       background: transparent;
       border: none;
@@ -137,7 +138,7 @@
   }
 
   :is(.linkAnnotation, .buttonWidgetAnnotation.pushButton):not(.hasBorder)
-    > a:hover {
+  > a:hover {
     opacity: 0.2;
     background-color: rgb(255 255 0);
     box-shadow: 0 2px 10px rgb(255 255 0);
@@ -204,6 +205,7 @@
   .buttonWidgetAnnotation:is(.checkBox, .radioButton) input:hover {
     border: 2px solid var(--input-hover-border-color);
   }
+
   .textWidgetAnnotation :is(input, textarea):hover,
   .choiceWidgetAnnotation select:hover,
   .buttonWidgetAnnotation.checkBox input:hover {
@@ -302,8 +304,7 @@
 
   .popup {
     background-color: rgb(255 255 153);
-    box-shadow: 0 calc(2px * var(--scale-factor))
-      calc(5px * var(--scale-factor)) rgb(136 136 136);
+    box-shadow: 0 calc(2px * var(--scale-factor)) calc(5px * var(--scale-factor)) rgb(136 136 136);
     border-radius: calc(2px * var(--scale-factor));
     outline: 1.5px solid rgb(255 255 74);
     padding: calc(6px * var(--scale-factor));
@@ -351,6 +352,39 @@
     cursor: pointer;
   }
 
+  .sigAnnotation {
+    background-color: rgba(255, 251, 0, 0.10);
+    border: none;
+  }
+
+  .sigAnnotation.active {
+    background-color: rgba(255, 251, 0, 0.25);
+    border: 1px solid rgba(255, 232, 0, 0.50);
+
+    box-shadow: 0 1px 1px rgba(0, 0, 0, .2);
+  }
+
+  .sigAnnotation.active:hover {
+    background-color: rgba(255, 251, 0, 0.50);
+    border: 1px solid rgba(255, 232, 0, 0.80);
+
+    box-shadow: 0 1px 1px rgba(0, 0, 0, .4);
+  }
+
+  .sigAnnotation > div {
+    display: none;
+  }
+
+  .sigAnnotation.active > div {
+    display: flex;
+    justify-content: center;
+    align-items: center;
+
+    font-weight: bold;
+
+    text-shadow: 1px 1px 1px #FFF;
+  }
+
   section svg {
     position: absolute;
     width: 100%;
@@ -383,94 +417,4 @@
     left: 0;
     z-index: -1;
   }
-=======
-.annotationLayer .popup {
-  position: absolute;
-  z-index: 200;
-  max-width: 20em;
-  background-color: rgba(255, 255, 153, 1);
-  box-shadow: 0 2px 5px rgba(136, 136, 136, 1);
-  border-radius: 2px;
-  padding: 6px;
-  margin-left: 5px;
-  cursor: pointer;
-  font: message-box;
-  font-size: 9px;
-  white-space: normal;
-  word-wrap: break-word;
-}
-
-.annotationLayer .popup > * {
-  font-size: 9px;
-}
-
-.annotationLayer .popup h1 {
-  display: inline-block;
-}
-
-.annotationLayer .popupDate {
-  display: inline-block;
-  margin-left: 5px;
-}
-
-.annotationLayer .popupContent {
-  border-top: 1px solid rgba(51, 51, 51, 1);
-  margin-top: 2px;
-  padding-top: 2px;
-}
-
-.annotationLayer .richText > * {
-  white-space: pre-wrap;
-}
-
-.annotationLayer .highlightAnnotation,
-.annotationLayer .underlineAnnotation,
-.annotationLayer .squigglyAnnotation,
-.annotationLayer .strikeoutAnnotation,
-.annotationLayer .freeTextAnnotation,
-.annotationLayer .lineAnnotation svg line,
-.annotationLayer .squareAnnotation svg rect,
-.annotationLayer .circleAnnotation svg ellipse,
-.annotationLayer .polylineAnnotation svg polyline,
-.annotationLayer .polygonAnnotation svg polygon,
-.annotationLayer .caretAnnotation,
-.annotationLayer .inkAnnotation svg polyline,
-.annotationLayer .stampAnnotation,
-.annotationLayer .fileAttachmentAnnotation ,
-.annotationLayer .sigAnnotation {
-  cursor: pointer;
-}
-
-.annotationLayer .sigAnnotation {
-  background-color: rgba(255, 251, 0, 0.10);
-  border: none;
-}
-
-.annotationLayer .sigAnnotation.active {
-  background-color: rgba(255, 251, 0, 0.25);
-  border: 1px solid rgba(255, 232, 0, 0.50);
-
-  box-shadow: 0 1px 1px rgba(0, 0, 0, .2);
-}
-
-.annotationLayer .sigAnnotation.active:hover {
-  background-color: rgba(255, 251, 0, 0.50);
-  border: 1px solid rgba(255, 232, 0, 0.80);
-
-  box-shadow: 0 1px 1px rgba(0, 0, 0, .4);
-}
-
-.annotationLayer .sigAnnotation > div {
-  display: none;
-}
-
-.annotationLayer .sigAnnotation.active > div {
-  display: flex;
-  justify-content: center;
-  align-items: center;
-
-  font-weight: bold;
-
-  text-shadow: 1px 1px 1px #FFF;
->>>>>>> ad57dc2a
 }